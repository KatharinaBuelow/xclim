{
 "cells": [
  {
   "cell_type": "code",
   "execution_count": null,
   "metadata": {
    "editable": true,
    "nbsphinx": "hidden",
    "slideshow": {
     "slide_type": ""
    },
    "tags": []
   },
   "outputs": [],
   "source": [
    "# This cell is not visible when the documentation is built.\n",
    "\n",
    "from __future__ import annotations\n",
    "\n",
    "import numpy as np\n",
    "import pandas as pd\n",
    "import xarray as xr\n",
    "from scipy.interpolate import interp1d\n",
    "\n",
    "# Workaround for determining the notebook folder within a running notebook\n",
    "try:\n",
    "    from _finder import _find_current_folder\n",
    "\n",
    "    notebook_folder = _find_current_folder()\n",
    "except ImportError:\n",
    "    from pathlib import Path\n",
    "\n",
    "    notebook_folder = Path().cwd()\n",
    "\n",
    "pd.plotting.register_matplotlib_converters()\n",
    "\n",
    "data_folder = notebook_folder / \"data\"\n",
    "data_folder.mkdir(exist_ok=True)\n",
    "\n",
    "# time vector on 4 years\n",
    "times = pd.date_range(\"2000-01-01\", \"2003-12-31\", freq=\"D\")\n",
    "# temperature data as seasonal cycle -18 to 18\n",
    "tas = xr.DataArray(\n",
    "    -18 * np.cos(2 * np.pi * times.dayofyear / 365),\n",
    "    dims=(\"time\",),\n",
    "    coords={\"time\": times},\n",
    "    name=\"tas\",\n",
    "    attrs={\n",
    "        \"units\": \"degC\",\n",
    "        \"standard_name\": \"air_temperature\",\n",
    "        \"long_name\": \"Mean air temperature at surface\",\n",
    "    },\n",
    ")\n",
    "\n",
    "# write 10 members adding cubic-smoothed gaussian noise of wave number 43 and amplitude 20\n",
    "# resulting temp will oscillate between -18 and 38\n",
    "for i in range(10):\n",
    "    tasi = tas + 20 * interp1d(\n",
    "        np.arange(43), np.random.random((43,)), kind=\"quadratic\"\n",
    "    )(np.linspace(0, 42, tas.size))\n",
    "    tasi.name = \"tas\"\n",
    "    tasi.attrs.update(tas.attrs)\n",
    "    tasi.attrs[\"title\"] = f\"tas of member {i:02d}\"\n",
    "    tasi.to_netcdf(data_folder.joinpath(f\"ens_tas_m{i}.nc\"))\n",
    "\n",
    "# Create 'toy' criteria selection data\n",
    "np.random.normal(loc=3.5, scale=1.5, size=50)\n",
    "# crit['delta_annual_tavg']\n",
    "np.random.seed(0)\n",
    "test = xr.DataArray(\n",
    "    np.random.normal(loc=3, scale=1.5, size=100), dims=[\"realization\"]\n",
    ").assign_coords(horizon=\"2041-2070\")\n",
    "test = xr.concat(\n",
    "    (\n",
    "        test,\n",
    "        xr.DataArray(\n",
    "            np.random.normal(loc=5.34, scale=2, size=100), dims=[\"realization\"]\n",
    "        ).assign_coords(horizon=\"2071-2100\"),\n",
    "    ),\n",
    "    dim=\"horizon\",\n",
    ")\n",
    "\n",
    "ds_crit = xr.Dataset()\n",
    "\n",
    "ds_crit[\"delta_annual_tavg\"] = test\n",
    "test = xr.DataArray(\n",
    "    np.random.normal(loc=5, scale=5, size=100), dims=[\"realization\"]\n",
    ").assign_coords(horizon=\"2041-2070\")\n",
    "test = xr.concat(\n",
    "    (\n",
    "        test,\n",
    "        xr.DataArray(\n",
    "            np.random.normal(loc=10, scale=8, size=100), dims=[\"realization\"]\n",
    "        ).assign_coords(horizon=\"2071-2100\"),\n",
    "    ),\n",
    "    dim=\"horizon\",\n",
    ")\n",
    "ds_crit[\"delta_annual_prtot\"] = test\n",
    "test = xr.DataArray(\n",
    "    np.random.normal(loc=0, scale=3, size=100), dims=[\"realization\"]\n",
    ").assign_coords(horizon=\"2041-2070\")\n",
    "test = xr.concat(\n",
    "    (\n",
    "        test,\n",
    "        xr.DataArray(\n",
    "            np.random.normal(loc=2, scale=4, size=100), dims=[\"realization\"]\n",
    "        ).assign_coords(horizon=\"2071-2100\"),\n",
    "    ),\n",
    "    dim=\"horizon\",\n",
    ")\n",
    "ds_crit[\"delta_JJA_prtot\"] = test"
   ]
  },
  {
   "cell_type": "markdown",
   "metadata": {},
   "source": [
    "Ensembles\n",
    "=========\n",
    "\n",
    "An important aspect of climate models is that they are run multiple times with some initial perturbations to see how they replicate the natural variability of the climate. Through [xclim.ensembles](../api.rst#ensembles-module), xclim provides an easy interface to compute ensemble statistics on different members. Most methods perform checks and conversion on top of simpler `xarray` methods, providing an easier interface to use.\n",
    "\n",
    "### create_ensemble\n",
    "Our first step is to create an ensemble. This method takes a list of files defining the same variables over the same coordinates and concatenates them into one dataset with an added dimension `realization`.\n",
    "\n",
    "Using `xarray` a very simple way of creating an ensemble dataset would be :\n",
    "```python\n",
    "import xarray\n",
    "\n",
    "xarray.open_mfdataset(files, concat_dim='realization')\n",
    "```\n",
    "\n",
    "However, this is only successful when the dimensions of all the files are identical AND only if the calendar type of each netcdf file is the same\n",
    "\n",
    "xclim's `create_ensemble()` method overcomes these constraints, selecting the common time period to all files and assigns a standard calendar type to the dataset.\n",
    "\n",
    "<div class=\"alert alert-info\">\n",
    "\n",
    "Input netcdf files still require equal spatial dimension size (e.g. lon, lat dimensions).\n",
    "\n",
    "</div>\n",
    "\n",
    "Given files all named `ens_tas_m[member number].nc`, we use `glob` to get a list of all those files."
   ]
  },
  {
   "cell_type": "code",
   "execution_count": null,
   "metadata": {
    "editable": true,
    "slideshow": {
     "slide_type": ""
    },
    "tags": []
   },
   "outputs": [],
   "source": [
    "from pathlib import Path\n",
    "\n",
    "import xarray as xr\n",
    "\n",
    "# Set display to HTML style (for fancy output)\n",
    "xr.set_options(display_style=\"html\", display_width=50)\n",
    "\n",
    "import matplotlib as mpl\n",
    "import matplotlib.pyplot as plt\n",
    "\n",
    "%matplotlib inline\n",
    "\n",
    "from xclim import ensembles\n",
    "\n",
    "ens = ensembles.create_ensemble(data_folder.glob(\"ens_tas_m*.nc\")).load()\n",
    "ens.close()"
   ]
  },
  {
   "cell_type": "code",
   "execution_count": null,
   "metadata": {},
   "outputs": [],
   "source": [
    "plt.style.use(\"seaborn-v0_8-dark\")\n",
    "plt.rcParams[\"figure.figsize\"] = (13, 5)\n",
    "ens.tas.plot(hue=\"realization\")\n",
    "plt.show()"
   ]
  },
  {
   "cell_type": "code",
   "execution_count": null,
   "metadata": {},
   "outputs": [],
   "source": [
    "ens.tas  # Attributes of the first dataset to be opened are copied to the final output"
   ]
  },
  {
   "cell_type": "markdown",
   "metadata": {},
   "source": [
    "### Ensemble statistics\n",
    "Beyond creating an ensemble dataset, the `xclim.ensembles` module contains functions for calculating statistics between realizations\n",
    "\n",
    "**Ensemble mean, standard-deviation, max & min**\n",
    "\n",
    "In the example below, we use xclim's `ensemble_mean_std_max_min()` to calculate statistics across the 10 realizations in our test dataset. Output variables are created combining the original variable name `tas` with additional ending indicating the statistic calculated on the realization dimension : `_mean`, `_stdev`, `_min`, `_max`\n",
    "\n",
    "The resulting output now contains 4 derived variables from the original single variable in our ensemble dataset."
   ]
  },
  {
   "cell_type": "code",
   "execution_count": null,
   "metadata": {},
   "outputs": [],
   "source": [
    "ens_stats = ensembles.ensemble_mean_std_max_min(ens)\n",
    "ens_stats"
   ]
  },
  {
   "cell_type": "markdown",
   "metadata": {},
   "source": [
    "### Ensemble percentiles\n",
    "\n",
    "Here, we use xclim's `ensemble_percentiles()` to calculate percentile values across the 10 realizations.\n",
    "The output has now a `percentiles` dimension instead of `realization`. Split variables can be created instead, by specifying `split=True` (the variable name `tas` will be appended with `_p{x}`). Compared to NumPy's `percentile()` and xarray's `quantile()`, this method handles more efficiently dataset with invalid values and the chunking along the realization dimension (which is automatic when dask arrays are used)."
   ]
  },
  {
   "cell_type": "code",
   "execution_count": null,
   "metadata": {},
   "outputs": [],
   "source": [
    "ens_perc = ensembles.ensemble_percentiles(ens, values=[15, 50, 85], split=False)\n",
    "ens_perc"
   ]
  },
  {
   "cell_type": "code",
   "execution_count": null,
   "metadata": {
    "editable": true,
    "slideshow": {
     "slide_type": ""
    },
    "tags": []
   },
   "outputs": [],
   "source": [
    "fig, ax = plt.subplots()\n",
    "ax.fill_between(\n",
    "    ens_stats.time.values,\n",
    "    ens_stats.tas_min,\n",
    "    ens_stats.tas_max,\n",
    "    alpha=0.3,\n",
    "    label=\"Min-Max\",\n",
    ")\n",
    "ax.fill_between(\n",
    "    ens_perc.time.values,\n",
    "    ens_perc.tas.sel(percentiles=15),\n",
    "    ens_perc.tas.sel(percentiles=85),\n",
    "    alpha=0.5,\n",
    "    label=\"Perc. 15-85\",\n",
    ")\n",
    "ax._get_lines.get_next_color()  # Hack to get different line\n",
    "ax._get_lines.get_next_color()\n",
    "ax.plot(ens_stats.time.values, ens_stats.tas_mean, linewidth=2, label=\"Mean\")\n",
    "ax.plot(\n",
    "    ens_perc.time.values, ens_perc.tas.sel(percentiles=50), linewidth=2, label=\"Median\"\n",
    ")\n",
    "ax.legend()\n",
    "plt.show()"
   ]
  },
  {
   "cell_type": "markdown",
   "metadata": {},
   "source": [
    "### Change significance and model agreement\n",
    "\n",
    "When communicating climate change through plots of projected change, it is often useful to add information on the statistical significance of the values. A common way to represent this information without overloading the figures is through hatching patterns superimposed on the primary data. Two aspects are usually shown: \n",
    "\n",
    "- change significance: whether most of the ensemble members project a statistically significant climate change signal, in comparison to their internal variability.\n",
    "- model agreement: whether the different ensemble members agree on the sign of the change.\n",
    "\n",
    "We can then divide the plotted points into categories each with its own hatching pattern, usually leaving the robust data (models agree and enough show a significant change) without hatching. \n",
    "\n",
<<<<<<< HEAD
    "Xclim provides some tools to help in generating these hatching masks. First is [xc.ensembles.robustness_fractions](../apidoc/xclim.ensembles.rst#xclim.ensembles._robustness.robustness_fractions) that can characterize the change significance and sign agreement across ensemble members. To demonstrate its usage, we'll first generate some fake annual mean temperature data. Here, `ref` is the data on the reference period and `fut` is a future projection. There are 5 different members in the ensemble. We tweaked the generation so that all models agree on significant change in the \"south\" while agreement and significance of change decreases as we go north and east."
=======
    "Xclim provides some tools to help in generating these hatching masks. First is [xc.ensembles.robustness_fractions](../apidoc/xclim.ensembles.rst#xclim.ensembles._robustness.robustness_fractions) that can characterize the change significance and sign agreement across ensemble members. To demonstrate its usage, we'll first generate some fake annual mean temperature data. Here, `ref` is the data on the reference period and `fut` is a future projection. There are five (5) different members in the ensemble. We tweaked the generation so that all models agree on significant change in the \"South\" while agreement and significance of change decreases as we go North and East."
>>>>>>> 24b8971b
   ]
  },
  {
   "cell_type": "code",
   "execution_count": null,
   "metadata": {},
   "outputs": [],
   "source": [
    "import numpy as np\n",
    "import xarray as xr\n",
    "from matplotlib.patches import Rectangle\n",
    "\n",
    "xr.set_options(keep_attrs=True)\n",
    "\n",
    "# Reference period\n",
    "ref = xr.DataArray(\n",
    "    20 * np.random.random_sample((5, 30, 10, 10)) + 275,\n",
    "    dims=(\"realization\", \"time\", \"lat\", \"lon\"),\n",
    "    coords={\n",
    "        \"time\": xr.date_range(\"1990\", periods=30, freq=\"YS\"),\n",
    "        \"lat\": np.arange(40, 50),\n",
    "        \"lon\": np.arange(-70, -60),\n",
    "    },\n",
    "    attrs={\"units\": \"K\"},\n",
    ")\n",
    "\n",
    "# Future\n",
    "fut = xr.DataArray(\n",
    "    20 * np.random.random_sample((5, 30, 10, 10)) + 275,\n",
    "    dims=(\"realization\", \"time\", \"lat\", \"lon\"),\n",
    "    coords={\n",
    "        \"time\": xr.date_range(\"2070\", periods=30, freq=\"YS\"),\n",
    "        \"lat\": np.arange(40, 50),\n",
    "        \"lon\": np.arange(-70, -60),\n",
    "    },\n",
    "    attrs={\"units\": \"K\"},\n",
    ")\n",
    "# Add change.\n",
    "fut = fut + xr.concat(\n",
    "    [\n",
    "        xr.DataArray(np.linspace(15, north_delta, num=10), dims=(\"lat\",))\n",
    "        for north_delta in [15, 10, 0, -7, -10]\n",
    "    ],\n",
    "    \"realization\",\n",
    ")\n",
    "\n",
    "deltas = (fut.mean(\"time\") - ref.mean(\"time\")).assign_attrs(\n",
    "    long_name=\"Temperature change\"\n",
    ")\n",
    "mean_delta = deltas.mean(\"realization\")\n",
    "deltas.plot(col=\"realization\")"
   ]
  },
  {
   "cell_type": "markdown",
   "metadata": {},
   "source": [
    "Change significance can be determined in a lot of different ways. Xclim provides some simple and some more complicated statistical test in `robustness_fractions`. In this example, we'll follow the suggestions found in the Cross-Chapter Box 1 of the [IPCC Atlas chapter (AR6, WG1)](https://doi.org/10.1017/9781009157896.021). Specifically, we are following Approach C, using the alternative for when pre-industrial control data is not available.\n",
    "\n",
    "We first compute the different fractions for each robustness aspect."
   ]
  },
  {
   "cell_type": "code",
   "execution_count": null,
   "metadata": {},
   "outputs": [],
   "source": [
    "fractions = ensembles.robustness_fractions(fut, ref, test=\"ipcc-ar6-c\")\n",
    "fractions"
   ]
  },
  {
   "cell_type": "markdown",
   "metadata": {},
   "source": [
    "In this output we have:\n",
    "\n",
    "- `changed` : The fraction of members showing significant change.\n",
    "- `positive` : The fraction of members showing positive change, no matter if it is significant or not.\n",
    "- `changed_positive` : The fraction of members showing significant AND positive change.\n",
    "- `agree` : The fraction of members agreeing on the sign of change. This is the maximum between `positive` and `1 - positive`.\n",
    "- `valid` : The fraction of \"valid\" members. A member is valid is there are no NaNs along the time axes of `fut` and  `ref`. In our case, it is 1 everywhere.\n",
    "\n",
    "For example, here's the plot of the fraction of members showing significant change."
   ]
  },
  {
   "cell_type": "code",
   "execution_count": null,
   "metadata": {},
   "outputs": [],
   "source": [
    "fractions.changed.plot(figsize=(6, 4))"
   ]
  },
  {
   "cell_type": "markdown",
   "metadata": {},
   "source": [
    "Xclim provides all this so that one can construct their own robustness maps the way they want. Often, hatching overlays are based on categories defined by some thresholds on the significant change and agreement fractions. The [`xclim.ensembles.robustness_categories`](../apidoc/xclim.ensembles.rst#xclim.ensembles._robustness.robustness_categories) function helps for that common case and defaults to the categories and thresholds used by the IPCC in its Atlas."
   ]
  },
  {
   "cell_type": "code",
   "execution_count": null,
   "metadata": {},
   "outputs": [],
   "source": [
    "robustness = ensembles.robustness_categories(fractions)\n",
    "robustness"
   ]
  },
  {
   "cell_type": "markdown",
   "metadata": {},
   "source": [
    "The output is a categorical map following the \"flag variables\" CF conventions. Parameters needed for plotting are found in the attributes. "
   ]
  },
  {
   "cell_type": "code",
   "execution_count": null,
   "metadata": {},
   "outputs": [],
   "source": [
    "robustness.plot(figsize=(6, 4))"
   ]
  },
  {
   "cell_type": "markdown",
   "metadata": {},
   "source": [
    "Matplotlib doesn't provide an easy way of plotting categorial data with a proper legend, so our real plotting script is a bit more complicated, but xclim's output makes it easier."
   ]
  },
  {
   "cell_type": "code",
   "execution_count": null,
   "metadata": {},
   "outputs": [],
   "source": [
    "cmap = mpl.colors.ListedColormap([\"none\"])  # So we can deactivate pcolor's colormapping\n",
    "\n",
    "fig, ax = plt.subplots(figsize=(6, 4))\n",
    "mean_delta.plot(ax=ax)\n",
    "# For each flag value plot the corresponding hatch.\n",
    "for val, ha in zip(robustness.flag_values, [None, \"\\\\\\\\\\\\\", \"xxx\"]):\n",
    "    ax.pcolor(\n",
    "        robustness.lon,\n",
    "        robustness.lat,\n",
    "        robustness.where(robustness == val),\n",
    "        hatch=ha,\n",
    "        cmap=cmap,\n",
    "    )\n",
    "\n",
    "ax.legend(\n",
    "    handles=[\n",
    "        Rectangle((0, 0), 2, 2, fill=False, hatch=h, label=lbl)\n",
    "        for h, lbl in zip([\"\\\\\\\\\\\\\", \"xxx\"], robustness.flag_descriptions[1:])\n",
    "    ],\n",
    "    bbox_to_anchor=(0.0, 1.1),\n",
    "    loc=\"upper left\",\n",
    "    ncols=2,\n",
    ");"
   ]
  }
 ],
 "metadata": {
  "celltoolbar": "Edit Metadata",
  "language_info": {
   "codemirror_mode": {
    "name": "ipython",
    "version": 3
   },
   "file_extension": ".py",
   "mimetype": "text/x-python",
   "name": "python",
   "nbconvert_exporter": "python",
   "pygments_lexer": "ipython3",
   "version": "3.11.4"
  }
 },
 "nbformat": 4,
 "nbformat_minor": 4
}<|MERGE_RESOLUTION|>--- conflicted
+++ resolved
@@ -288,11 +288,7 @@
     "\n",
     "We can then divide the plotted points into categories each with its own hatching pattern, usually leaving the robust data (models agree and enough show a significant change) without hatching. \n",
     "\n",
-<<<<<<< HEAD
-    "Xclim provides some tools to help in generating these hatching masks. First is [xc.ensembles.robustness_fractions](../apidoc/xclim.ensembles.rst#xclim.ensembles._robustness.robustness_fractions) that can characterize the change significance and sign agreement across ensemble members. To demonstrate its usage, we'll first generate some fake annual mean temperature data. Here, `ref` is the data on the reference period and `fut` is a future projection. There are 5 different members in the ensemble. We tweaked the generation so that all models agree on significant change in the \"south\" while agreement and significance of change decreases as we go north and east."
-=======
     "Xclim provides some tools to help in generating these hatching masks. First is [xc.ensembles.robustness_fractions](../apidoc/xclim.ensembles.rst#xclim.ensembles._robustness.robustness_fractions) that can characterize the change significance and sign agreement across ensemble members. To demonstrate its usage, we'll first generate some fake annual mean temperature data. Here, `ref` is the data on the reference period and `fut` is a future projection. There are five (5) different members in the ensemble. We tweaked the generation so that all models agree on significant change in the \"South\" while agreement and significance of change decreases as we go North and East."
->>>>>>> 24b8971b
    ]
   },
   {
