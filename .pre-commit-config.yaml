--- conflicted
+++ resolved
@@ -64,15 +64,7 @@
   hooks:
   - id: nbstripout
     files: '.ipynb'
-<<<<<<< HEAD
-=======
     args: [ "--extra-keys", "metadata.kernelspec" ]
-- repo: https://github.com/pycqa/pydocstyle
-  rev: 6.3.0
-  hooks:
-  - id: pydocstyle
-    args: ['--config=setup.cfg']
->>>>>>> e4d63467
 - repo: https://github.com/keewis/blackdoc
   rev: v0.3.8
   hooks:
