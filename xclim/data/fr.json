--- conflicted
+++ resolved
@@ -1140,7 +1140,6 @@
     "title": "Température radiative moyenne",
     "abstract": "La température moyenne des rayonnements solaires et thermiques incidents sur un corps à l'extérieur."
   },
-<<<<<<< HEAD
   "RAIN_SEASON": {
     "description": "Saison des pluies",
     "title": "Saison des pluies",
@@ -1157,7 +1156,6 @@
   "RAIN_SEASON.length": {
     "long_name": "Longueur de la saison des pluies",
     "description": "Nombre de pas temporels entre le début et la fin de la saison des pluies."
-=======
   "KBDI": {
     "long_name": "Indice de sécheresse de Keetch-Byran",
     "description": "Quantité d'eau nécessaire pour que le contenu en eau du sol atteigne sa capacité au champ.",
@@ -1187,6 +1185,5 @@
     "description": "Calcul du rayonnement de grandes longueurs d'onde ascendant à partir du rayonnement de grandes longueurs d'onde net et descendant.",
     "title": "Rayonnement de grandes longueurs d'onde ascendant",
     "abstract": "Calcul du rayonnement de grandes longueurs d'onde ascendant à partir du rayonnement de grandes longueurs d'onde net et descendant."
->>>>>>> a30d9030
   }
 }