--- conflicted
+++ resolved
@@ -1,14 +1,5 @@
-<<<<<<< HEAD
 import numpy as np
 import xarray as xr
-=======
-"""Utilities for the downscaling module"""
-import numpy as np
-import xarray as xr
-
-MULTIPLICATIVE = "*"
-ADDITIVE = "+"
->>>>>>> dc79c7fb
 
 
 def parse_group(group):
@@ -113,7 +104,6 @@
     return qmf
 
 
-<<<<<<< HEAD
 # TODO: use xr.pad once it's implemented.
 # Rename to extrapolate_q ?
 def add_q_bounds(qmf, method="constant"):
@@ -220,15 +210,6 @@
         q = np.concatenate(([np.nan, qm[0]], qm, [qm[-1], np.nan]))
     else:
         raise ValueError
-
-    return x, q
-=======
-    @property
-    def parameters(self):
-        """Return all parameters as a dictionary"""
-        return {
-            key: val for key, val in self.__dict__.items() if not key.startswith("_")
-        }
 
 
 def interp_quantiles(xq, yq, x):
@@ -242,5 +223,4 @@
         vectorize=True,
         dask="parallelized",
         output_dtypes=[np.float],
-    )
->>>>>>> dc79c7fb
+    )