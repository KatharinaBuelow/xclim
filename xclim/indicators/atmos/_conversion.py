"""Atmospheric conversion definitions."""
from __future__ import annotations

from inspect import _empty  # noqa

from xclim import indices
from xclim.core.cfchecks import cfcheck_from_name
from xclim.core.indicator import Indicator
from xclim.core.utils import InputKind

__all__ = [
    "humidex",
    "heat_index",
    "tg",
    "wind_speed_from_vector",
    "wind_vector_from_speed",
    "saturation_vapor_pressure",
    "relative_humidity_from_dewpoint",
    "relative_humidity",
    "specific_humidity",
    "specific_humidity_from_dewpoint",
    "snowfall_approximation",
    "rain_approximation",
    "wind_chill_index",
    "potential_evapotranspiration",
    "water_budget_from_tas",
    "water_budget",
    "corn_heat_units",
    "universal_thermal_climate_index",
    "mean_radiant_temperature",
]


class Converter(Indicator):
    """Class for indicators doing variable conversion (dimension-independent 1-to-1 computation)."""

    def cfcheck(self, **das):
        for varname, vardata in das.items():
            try:
                # Only check standard_name, and not cell_methods which depends on the variable's frequency.
                cfcheck_from_name(varname, vardata, attrs=["standard_name"])
            except KeyError:
                # Silently ignore unknown variables.
                pass


humidex = Converter(
    title="Humidex",
    identifier="humidex",
    units="C",
    standard_name="air_temperature",
    long_name="Humidex index",
    description="Humidex index describing the temperature felt by the average person in response to relative humidity.",
    cell_methods="",
    abstract="The humidex describes the temperature felt by a person when relative humidity is taken into account. "
    "It can be interpreted as the equivalent temperature felt when the air is dry.",
    compute=indices.humidex,
)


heat_index = Converter(
    title="Heat index",
    identifier="heat_index",
    units="C",
    standard_name="air_temperature",
    long_name="Heat index",
    description="Perceived temperature after relative humidity is taken into account.",
    cell_methods="",
    abstract="The heat index is an estimate of the temperature felt by a person in the shade "
    "when relative humidity is taken into account.",
    compute=indices.heat_index,
)


tg = Converter(
    title="Mean temperature",
    identifier="tg",
    units="K",
    standard_name="air_temperature",
    long_name="Daily mean temperature",
    description="Estimated mean temperature from maximum and minimum temperatures",
    cell_methods="time: mean within days",
    abstract="The average daily temperature assuming a symmetrical temperature distribution (Tg = (Tx + Tn) / 2).",
    compute=indices.tas,
)


wind_speed_from_vector = Converter(
    title="Wind speed and direction from vector",
    identifier="wind_speed_from_vector",
    var_name=["sfcWind", "sfcWindfromdir"],
    units=["m s-1", "degree"],
    standard_name=["wind_speed", "wind_from_direction"],
    description=[
        "Wind speed computed as the magnitude of the (uas, vas) vector.",
        "Wind direction computed as the angle of the (uas, vas) vector."
        " A direction of 0° is attributed to winds with a speed under {calm_wind_thresh}.",
    ],
    long_name=["Near-surface wind speed", "Near-surface wind from direction"],
    cell_methods="",
    abstract="Calculation of the magnitude and direction of the wind speed "
    "from the two components west-east and south-north.",
    compute=indices.uas_vas_2_sfcwind,
)


wind_vector_from_speed = Converter(
    title="Wind vector from speed and direction",
    identifier="wind_vector_from_speed",
    var_name=["uas", "vas"],
    units=["m s-1", "m s-1"],
    standard_name=["eastward_wind", "northward_wind"],
    long_name=["Near-surface eastward wind", "Near-surface northward wind"],
    description=[
        "Eastward wind speed computed from the magnitude of its speed and direction of origin.",
        "Northward wind speed computed from magnitude of its speed and direction of origin.",
    ],
    cell_methods="",
    abstract="Calculation of the two components (west-east and north-south) of the wind "
    "from the magnitude of its speed and direction of origin.",
    compute=indices.sfcwind_2_uas_vas,
)


saturation_vapor_pressure = Converter(
    title="Saturation vapour pressure (e_sat)",
    identifier="e_sat",
    units="Pa",
    long_name="Saturation vapour pressure",
    description=lambda **kws: (
        "The saturation vapour pressure was calculated from a temperature according to the {method} method."
    )
    + (
        " The computation was done in reference to ice for temperatures below {ice_thresh}."
        if kws["ice_thresh"] is not None
        else ""
    ),
    abstract="Calculation of the saturation vapour pressure from the temperature, according to a given method. "
    "If ice_thresh is given, the calculation is done with reference to ice for temperatures below this threshold.",
    compute=indices.saturation_vapor_pressure,
)


relative_humidity_from_dewpoint = Converter(
    title="Relative humidity from temperature and dewpoint temperature",
    identifier="hurs_fromdewpoint",
    units="%",
    var_name="hurs",
    long_name="Relative humidity",
    standard_name="relative_humidity",
    description=lambda **kws: (
        "Computed from temperature, and dew point temperature through the "
        "saturation vapour pressures, which were calculated "
        "according to the {method} method."
    )
    + (
        " The computation was done in reference to ice for temperatures below {ice_thresh}."
        if kws["ice_thresh"] is not None
        else ""
    ),
    abstract="Calculation of relative humidity from temperature and dew point using the saturation vapour pressure.",
    compute=indices.relative_humidity,
    parameters={
        "tdps": {"kind": InputKind.VARIABLE},
        "huss": None,
        "ps": None,
        "invalid_values": "mask",
    },
)


relative_humidity = Converter(
    title="Relative humidity from temperature, specific humidity, and pressure",
    identifier="hurs",
    units="%",
<<<<<<< HEAD
    long_name="Relative humidity",
=======
    var_name="hurs",
    long_name="Relative Humidity",
>>>>>>> 0d5c393b
    standard_name="relative_humidity",
    description=lambda **kws: (
        "Computed from temperature, specific humidity and pressure through the saturation vapour pressure, "
        "which was calculated from temperature according to the {method} method."
    )
    + (
        " The computation was done in reference to ice for temperatures below {ice_thresh}."
        if kws["ice_thresh"] is not None
        else ""
    ),
    abstract="Calculation of relative humidity from temperature, "
    "specific humidity, and pressure using the saturation vapour pressure.",
    compute=indices.relative_humidity,
    parameters={
        "tdps": None,
        "huss": {"kind": InputKind.VARIABLE},
        "ps": {"kind": InputKind.VARIABLE},
        "invalid_values": "mask",
    },
)


specific_humidity = Converter(
    title="Specific humidity from temperature, relative humidity, and pressure",
    identifier="huss",
    units="",
<<<<<<< HEAD
    long_name="Specific humidity",
=======
    var_name="huss",
    long_name="Specific Humidity",
>>>>>>> 0d5c393b
    standard_name="specific_humidity",
    description=lambda **kws: (
        "Computed from temperature, relative humidity and pressure through the saturation vapour pressure, "
        "which was calculated from temperature according to the {method} method."
    )
    + (
        " The computation was done in reference to ice for temperatures below {ice_thresh}."
        if kws["ice_thresh"] is not None
        else ""
    ),
    abstract="Calculation of specific humidity from temperature, "
    "relative humidity, and pressure using the saturation vapour pressure.",
    compute=indices.specific_humidity,
    parameters={"invalid_values": "mask"},
)

specific_humidity_from_dewpoint = Converter(
    title="Specific humidity from dew point temperature and pressure",
    identifier="huss_fromdewpoint",
    units="",
    long_name="Specific humidity",
    standard_name="specific_humidity",
    description=(
        "Computed from dewpoint temperature and pressure through the saturation "
        "vapor pressure, which was calculated according to the {method} method."
    ),
    abstract="Calculation of the specific humidity from dew point temperature "
    "and pressure using the saturation vapour pressure.",
    compute=indices.specific_humidity_from_dewpoint,
)

snowfall_approximation = Converter(
    title="Snowfall approximation",
    identifier="prsn",
    units="kg m-2 s-1",
    standard_name="solid_precipitation_flux",
    long_name="Solid precipitation",
    description=(
        "Solid precipitation estimated from total precipitation and temperature"
        " with method {method} and threshold temperature {thresh}."
    ),
    abstract="Solid precipitation estimated from total precipitation and temperature "
    "with a given method and temperature threshold.",
    compute=indices.snowfall_approximation,
)


rain_approximation = Converter(
    title="Rainfall approximation",
    identifier="prlp",
    units="kg m-2 s-1",
    standard_name="precipitation_flux",
    long_name="Liquid precipitation",
    description=(
        "Liquid precipitation estimated from total precipitation and temperature"
        " with method {method} and threshold temperature {thresh}."
    ),
    abstract="Liquid precipitation estimated from total precipitation and temperature "
    "with a given method and temperature threshold.",
    compute=indices.rain_approximation,
)


wind_chill_index = Converter(
    title="Wind chill",
    identifier="wind_chill",
    units="degC",
    long_name="Wind chill factor",
    description=lambda **kws: (
        "Wind chill index describing the temperature felt by the average person in response to cold wind."
    )
    + (
        "A slow-wind version of the wind chill index was used for wind speeds under 5 km/h and invalid "
        "temperatures were masked (T > 0°C)."
        if kws["method"] == "CAN"
        else "Invalid temperatures (T > 50°F) and winds (V < 3 mph) where masked."
    ),
    abstract="Wind chill factor is an index that equates to how cold an average person feels. "
    "It is calculated from the temperature and the wind speed at 10 m. "
    "As defined by Environment and Climate Change Canada, a second formula is used for light winds. "
    "The standard formula is otherwise the same as used in the United States.",
    compute=indices.wind_chill_index,
    parameters={"mask_invalid": True},
)


potential_evapotranspiration = Converter(
    title="Potential evapotranspiration",
    identifier="potential_evapotranspiration",
    var_name="evspsblpot",
    units="kg m-2 s-1",
    standard_name="water_potential_evapotranspiration_flux",
    long_name="Potential evapotranspiration",
    description=(
        "The potential for water evaporation from soil and transpiration by plants if the water "
        "supply is sufficient, calculated with the {method} method."
    ),
    abstract=(
        "The potential for water evaporation from soil and transpiration by plants if the water "
        "supply is sufficient, calculated with a given method."
    ),
    compute=indices.potential_evapotranspiration,
)

water_budget_from_tas = Converter(
    title="Water budget",
    identifier="water_budget_from_tas",
    units="kg m-2 s-1",
    long_name="Water budget",
    description=(
        "Precipitation minus potential evapotranspiration as a measure of an approximated surface water budget, "
        "where the potential evapotranspiration is calculated with the {method} method."
    ),
    abstract=(
        "Precipitation minus potential evapotranspiration as a measure of an approximated surface water budget, "
        "where the potential evapotranspiration is calculated with a given method."
    ),
    compute=indices.water_budget,
)

water_budget = Converter(
    title="Water budget",
    identifier="water_budget",
    units="kg m-2 s-1",
    long_name="Water budget",
    description=(
        "Precipitation minus potential evapotranspiration as a measure of an approximated surface water budget."
    ),
    abstract=(
        "Precipitation minus potential evapotranspiration as a measure of an approximated surface water budget."
    ),
    compute=indices.water_budget,
    parameters={"method": "dummy"},
)


corn_heat_units = Converter(
    title=" Corn heat units",
    identifier="corn_heat_units",
    units="",
    long_name="Corn heat units",
    description="Temperature-based index used to estimate the development of corn crops. "
    "Corn growth occurs when the minimum and maximum daily temperatures both exceed "
    "{thresh_tasmin} and {thresh_tasmax}, respectively.",
    abstract="A temperature-based index used to estimate the development of corn crops. "
    "Corn growth occurs when the daily minimum and maximum temperatures exceed given thresholds.",
    var_name="chu",
    cell_methods="",
    missing="skip",
    compute=indices.corn_heat_units,
)

universal_thermal_climate_index = Converter(
    title="Universal thermal climate index",
    identifier="utci",
    units="K",
    long_name="Universal thermal climate index",
    description="UTCI is the equivalent temperature for the environment derived from a reference environment "
    "and is used to evaluate heat stress in outdoor spaces.",
    abstract="UTCI is the equivalent temperature for the environment derived from a reference environment "
    "and is used to evaluate heat stress in outdoor spaces.",
    cell_methods="",
    var_name="utci",
    compute=indices.universal_thermal_climate_index,
)

mean_radiant_temperature = Converter(
    title="Mean radiant temperature",
    identifier="mean_radiant_temperature",
    units="K",
    long_name="Mean radiant temperature",
    description="The incidence of radiation on the body from all directions.",
    abstract="The average temperature of solar and thermal radiation incident on the body's exterior.",
    cell_methods="",
    var_name="mrt",
    compute=indices.mean_radiant_temperature,
)<|MERGE_RESOLUTION|>--- conflicted
+++ resolved
@@ -173,12 +173,8 @@
     title="Relative humidity from temperature, specific humidity, and pressure",
     identifier="hurs",
     units="%",
-<<<<<<< HEAD
-    long_name="Relative humidity",
-=======
     var_name="hurs",
     long_name="Relative Humidity",
->>>>>>> 0d5c393b
     standard_name="relative_humidity",
     description=lambda **kws: (
         "Computed from temperature, specific humidity and pressure through the saturation vapour pressure, "
@@ -205,12 +201,8 @@
     title="Specific humidity from temperature, relative humidity, and pressure",
     identifier="huss",
     units="",
-<<<<<<< HEAD
-    long_name="Specific humidity",
-=======
     var_name="huss",
     long_name="Specific Humidity",
->>>>>>> 0d5c393b
     standard_name="specific_humidity",
     description=lambda **kws: (
         "Computed from temperature, relative humidity and pressure through the saturation vapour pressure, "
