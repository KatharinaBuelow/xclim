# noqa: D100
from __future__ import annotations

import warnings

import numpy as np
import xarray

from xclim.core.calendar import get_calendar
from xclim.core.options import OPTIONS, RESAMPLE_BEFORE_RL
from xclim.core.units import (
    convert_units_to,
    declare_units,
    rate2amount,
    str2pint,
    to_agg_units,
)
from xclim.core.utils import DayOfYearStr

from . import run_length as rl
from .generic import compare, domain_count, threshold_count

# Frequencies : YS: year start, QS-DEC: seasons starting in december, MS: month start
# See http://pandas.pydata.org/pandas-docs/stable/timeseries.html#offset-aliases

# -------------------------------------------------- #
# ATTENTION: ASSUME ALL INDICES WRONG UNTIL TESTED ! #
# -------------------------------------------------- #

__all__ = [
    "calm_days",
    "cold_spell_days",
    "cold_spell_frequency",
    "daily_pr_intensity",
    "degree_days_exceedance_date",
    "cooling_degree_days",
    "continuous_snow_cover_end",
    "continuous_snow_cover_start",
    "days_with_snow",
    "freshet_start",
    "growing_degree_days",
    "growing_season_start",
    "growing_season_end",
    "growing_season_length",
    "last_spring_frost",
    "frost_free_season_start",
    "frost_free_season_end",
    "frost_free_season_length",
    "frost_season_length",
    "first_day_below",
    "first_day_above",
    "first_snowfall",
    "last_snowfall",
    "heat_wave_index",
    "heating_degree_days",
    "hot_spell_frequency",
    "hot_spell_max_length",
    "snow_cover_duration",
    "tn_days_above",
    "tn_days_below",
    "tg_days_above",
    "tg_days_below",
    "tx_days_above",
    "tx_days_below",
    "tropical_nights",
    "rprctot",
    "warm_day_frequency",
    "warm_night_frequency",
    "wetdays",
    "wetdays_prop",
    "winter_storm",
    "dry_days",
    "maximum_consecutive_dry_days",
    "maximum_consecutive_frost_days",
    "maximum_consecutive_frost_free_days",
    "maximum_consecutive_tx_days",
    "maximum_consecutive_wet_days",
    "sea_ice_area",
    "sea_ice_extent",
    "windy_days",
]


@declare_units(sfcWind="[speed]", thresh="[speed]")
def calm_days(
    sfcWind: xarray.DataArray, thresh: str = "2 m s-1", freq: str = "MS"
) -> xarray.DataArray:
    r"""Calm days.

    The number of days with average near-surface wind speed below threshold.

    Parameters
    ----------
    sfcWind : xarray.DataArray
        Daily windspeed.
    thresh : str
        Threshold average near-surface wind speed on which to base evaluation.
    freq : str
        Resampling frequency.

    Returns
    -------
    xarray.DataArray, [time]
        Number of days with average near-surface wind speed below threshold.

    Notes
    -----
    Let :math:`WS_{ij}` be the windspeed at day :math:`i` of period :math:`j`. Then
    counted is the number of days where:

    .. math::

        WS_{ij} < Threshold [m s-1]
    """
    thresh = convert_units_to(thresh, sfcWind)
    out = threshold_count(sfcWind, "<", thresh, freq)
    out = to_agg_units(out, sfcWind, "count")
    return out


@declare_units(tas="[temperature]", thresh="[temperature]")
def cold_spell_days(
    tas: xarray.DataArray,
    thresh: str = "-10 degC",
    window: int = 5,
    freq: str = "AS-JUL",
    resample_before_rl: str | bool = "from_context",
) -> xarray.DataArray:
    r"""Cold spell days.

    The number of days that are part of cold spell events, defined as a sequence of consecutive days with mean daily
    temperature below a threshold in °C.

    Parameters
    ----------
    tas : xarray.DataArray
        Mean daily temperature.
    thresh : str
        Threshold temperature below which a cold spell begins.
    window : int
        Minimum number of days with temperature below threshold to qualify as a cold spell.
    freq : str
<<<<<<< HEAD
      Resampling frequency.
    resample_before_rl : {"from_context", True, False}
      Determines if the resampling should take place before or after the run
      length encoding (or a similar algorithm) is applied to runs.
=======
         Resampling frequency.
>>>>>>> 0d5c393b

    Returns
    -------
    xarray.DataArray, [time]
        Cold spell days.

    Notes
    -----
    Let :math:`T_i` be the mean daily temperature on day :math:`i`, the number of cold spell days during
    period :math:`\phi` is given by

    .. math::

       \sum_{i \in \phi} \prod_{j=i}^{i+5} [T_j < thresh]

    where :math:`[P]` is 1 if :math:`P` is true, and 0 if false.
    """
    t = convert_units_to(thresh, tas)
    over = tas < t
    out = rl.resample_and_rl(
        over,
        resample_before_rl,
        rl.windowed_run_count,
        window=window,
        freq=freq,
    )
    return to_agg_units(out, tas, "count")


@declare_units(tas="[temperature]", thresh="[temperature]")
def cold_spell_frequency(
    tas: xarray.DataArray,
    thresh: str = "-10 degC",
    window: int = 5,
    freq: str = "AS-JUL",
    resample_before_rl: str | bool = "from_context",
) -> xarray.DataArray:
    r"""Cold spell frequency.

    The number of cold spell events, defined as a sequence of consecutive days with mean daily temperature below a
    threshold.

    Parameters
    ----------
    tas : xarray.DataArray
        Mean daily temperature.
    thresh : str
        Threshold temperature below which a cold spell begins.
    window : int
        Minimum number of days with temperature below threshold to qualify as a cold spell.
    freq : str
<<<<<<< HEAD
      Resampling frequency.
    resample_before_rl : {"from_context", True, False}
      Determines if the resampling should take place before or after the run
      length encoding (or a similar algorithm) is applied to runs.
=======
        Resampling frequency.
>>>>>>> 0d5c393b

    Returns
    -------
    xarray.DataArray, [dimensionless]
        Cold spell frequency.

    """
    t = convert_units_to(thresh, tas)
    over = tas < t
    out = rl.resample_and_rl(
        over,
        resample_before_rl,
        rl.windowed_run_events,
        window=window,
        freq=freq,
    )
    out.attrs["units"] = ""
    return out


@declare_units(snd="[length]", thresh="[length]")
def continuous_snow_cover_end(
    snd: xarray.DataArray, thresh: str = "2 cm", window: int = 14, freq: str = "AS-JUL"
) -> xarray.DataArray:
    r"""End date of continuous snow cover.

    First day after the start of the continuous snow cover when snow depth is below `threshold` for at least
    `window` consecutive days.

    Warnings
    --------
    The default `freq` is valid for the northern hemisphere.

    Parameters
    ----------
    snd : xarray.DataArray
        Surface snow thickness.
    thresh : str
        Threshold snow thickness.
    window : int
        Minimum number of days with snow depth below threshold.
    freq : str
        Resampling frequency.

    Returns
    -------
    xarray.DataArray, [dimensionless]
        First day after the start of the continuous snow cover when the snow depth goes below a threshold
        for a minimum duration.
        If there is no such day, return np.nan.

    References
    ----------
    :cite:cts:`chaumont_elaboration_2017`
    """
    thresh = convert_units_to(thresh, snd)
    cond = snd >= thresh

    out = (
        cond.resample(time=freq)
        .map(rl.season, window=window, dim="time", coord="dayofyear")
        .end
    )
    out.attrs.update(units="", is_dayofyear=np.int32(1), calendar=get_calendar(snd))
    return out


@declare_units(snd="[length]", thresh="[length]")
def continuous_snow_cover_start(
    snd: xarray.DataArray, thresh: str = "2 cm", window: int = 14, freq: str = "AS-JUL"
) -> xarray.DataArray:
    r"""Start date of continuous snow cover.

    Day of year when snow depth is above or equal `threshold` for at least `window` consecutive days.

    Warnings
    --------
    The default `freq` is valid for the northern hemisphere.

    Parameters
    ----------
    snd : xarray.DataArray
        Surface snow thickness.
    thresh : str
        Threshold snow thickness.
    window : int
        Minimum number of days with snow depth above or equal to threshold.
    freq : str
        Resampling frequency.

    Returns
    -------
    xarray.DataArray, [dimensionless]
        First day of the year when the snow depth is superior to a threshold for a minimum duration.
        If there is no such day, return np.nan.

    References
    ----------
    :cite:cts:`chaumont_elaboration_2017`
    """
    thresh = convert_units_to(thresh, snd)
    cond = snd >= thresh

    out = (
        cond.resample(time=freq)
        .map(
            rl.season,
            window=window,
            dim="time",
            coord="dayofyear",
        )
        .start
    )
    out.attrs.update(units="", is_dayofyear=np.int32(1), calendar=get_calendar(snd))
    return out


@declare_units(pr="[precipitation]", thresh="[precipitation]")
def daily_pr_intensity(
    pr: xarray.DataArray, thresh: str = "1 mm/day", freq: str = "YS"
) -> xarray.DataArray:
    r"""Average daily precipitation intensity.

    Return the average precipitation over wet days.

    Parameters
    ----------
    pr : xarray.DataArray
        Daily precipitation.
    thresh : str
        Precipitation value over which a day is considered wet.
    freq : str
        Resampling frequency.

    Returns
    -------
    xarray.DataArray, [precipitation]
        The average precipitation over wet days for each period

    Notes
    -----
    Let :math:`\mathbf{p} = p_0, p_1, \ldots, p_n` be the daily precipitation and :math:`thresh` be the precipitation
    threshold defining wet days. Then the daily precipitation intensity is defined as:

    .. math::

       \frac{\sum_{i=0}^n p_i [p_i \leq thresh]}{\sum_{i=0}^n [p_i \leq thresh]}

    where :math:`[P]` is 1 if :math:`P` is true, and 0 if false.

    Examples
    --------
    The following would compute for each grid cell of file `pr.day.nc` the average precipitation fallen over days with
    precipitation >= 5 mm at seasonal frequency, ie DJF, MAM, JJA, SON, DJF, etc.:

    >>> from xclim.indices import daily_pr_intensity
    >>> pr = xr.open_dataset(path_to_pr_file).pr
    >>> daily_int = daily_pr_intensity(pr, thresh="5 mm/day", freq="QS-DEC")
    """
    t = convert_units_to(thresh, pr, "hydro")

    # Get amount of rain (not rate)
    pram = rate2amount(pr)

    # put pram = 0 for non wet-days
    pram_wd = xarray.where(pr >= t, pram, 0)

    # sum over wanted period
    s = pram_wd.resample(time=freq).sum(dim="time")

    # get number of wetdays over period
    wd = wetdays(pr, thresh=thresh, freq=freq)
    out = s / wd
    out.attrs["units"] = f"{str2pint(pram.units) / str2pint(wd.units):~}"
    return out


@declare_units(pr="[precipitation]", thresh="[precipitation]")
def dry_days(
    pr: xarray.DataArray, thresh: str = "0.2 mm/d", freq: str = "YS"
) -> xarray.DataArray:
    r"""Dry days.

    The number of days with daily precipitation below threshold.

    Parameters
    ----------
    pr : xarray.DataArray
        Daily precipitation.
    thresh : str
        Threshold temperature on which to base evaluation.
    freq : str
        Resampling frequency.

    Returns
    -------
    xarray.DataArray, [time]
         Number of days with daily precipitation below threshold.

    Notes
    -----
    Let :math:`PR_{ij}` be the daily precipitation at day :math:`i` of period :math:`j`. Then
    counted is the number of days where:

    .. math::

        \sum PR_{ij} < Threshold [mm/day]
    """
    thresh = convert_units_to(thresh, pr)
    out = threshold_count(pr, "<", thresh, freq)
    out = to_agg_units(out, pr, "count")
    return out


@declare_units(pr="[precipitation]", thresh="[precipitation]")
def maximum_consecutive_wet_days(
    pr: xarray.DataArray,
    thresh: str = "1 mm/day",
    freq: str = "YS",
    resample_before_rl: str | bool = "from_context",
) -> xarray.DataArray:
    r"""Consecutive wet days.

    Returns the maximum number of consecutive wet days.

    Parameters
    ----------
    pr : xarray.DataArray
        Mean daily precipitation flux.
    thresh : str
        Threshold precipitation on which to base evaluation.
    freq : str
<<<<<<< HEAD
      Resampling frequency.
    resample_before_rl : {"from_context", True, False}
      Determines if the resampling should take place before or after the run
      length encoding (or a similar algorithm) is applied to runs.
=======
        Resampling frequency.
>>>>>>> 0d5c393b

    Returns
    -------
    xarray.DataArray, [time]
        The maximum number of consecutive wet days.

    Notes
    -----
    Let :math:`\mathbf{x}=x_0, x_1, \ldots, x_n` be a daily precipitation series and :math:`\mathbf{s}` be the sorted
    vector of indices :math:`i` where :math:`[p_i > thresh] \neq [p_{i+1} > thresh]`, that is, the days where the
    precipitation crosses the *wet day* threshold. Then the maximum number of consecutive wet days is given by:

    .. math::

       \max(\mathbf{d}) \quad \mathrm{where} \quad d_j = (s_j - s_{j-1}) [x_{s_j} > 0^\circ C]

    where :math:`[P]` is 1 if :math:`P` is true, and 0 if false. Note that this formula does not handle sequences at
    the start and end of the series, but the numerical algorithm does.
    """
    thresh = convert_units_to(thresh, pr, "hydro")

    cond = pr > thresh
    out = rl.resample_and_rl(
        cond,
        resample_before_rl,
        rl.longest_run,
        freq=freq,
    )
    out = to_agg_units(out, pr, "count")
    return out


@declare_units(tas="[temperature]", thresh="[temperature]")
def cooling_degree_days(
    tas: xarray.DataArray, thresh: str = "18 degC", freq: str = "YS"
) -> xarray.DataArray:
    r"""Cooling degree days.

    Sum of degree days above the temperature threshold at which spaces are cooled.

    Parameters
    ----------
    tas : xarray.DataArray
        Mean daily temperature.
    thresh : str
        Temperature threshold above which air is cooled.
    freq : str
        Resampling frequency.

    Returns
    -------
    xarray.DataArray, [time][temperature]
        Cooling degree days.

    Notes
    -----
    Let :math:`x_i` be the daily mean temperature at day :math:`i`. Then the cooling degree days above
    temperature threshold :math:`thresh` over period :math:`\phi` is given by:

    .. math::

        \sum_{i \in \phi} (x_{i}-{thresh} [x_i > thresh]

    where :math:`[P]` is 1 if :math:`P` is true, and 0 if false.
    """
    thresh = convert_units_to(thresh, tas)

    out = (tas - thresh).clip(min=0).resample(time=freq).sum(dim="time")
    out = to_agg_units(out, tas, "delta_prod")
    return out


@declare_units(tas="[temperature]", thresh="[temperature]")
def freshet_start(
    tas: xarray.DataArray,
    thresh: str = "0 degC",
    window: int = 5,
    freq: str = "YS",
    resample_before_rl: str | bool = "from_context",
) -> xarray.DataArray:
    r"""First day consistently exceeding threshold temperature.

    Returns first day of period where a temperature threshold is exceeded over a given number of days.

    Parameters
    ----------
    tas : xarray.DataArray
        Mean daily temperature.
    thresh : str
        Threshold temperature on which to base evaluation.
    window : int
        Minimum number of days with temperature above threshold needed for evaluation.
    freq : str
<<<<<<< HEAD
      Resampling frequency.
    resample_before_rl : {"from_context", True, False}
      Determines if the resampling should take place before or after the run
      length encoding (or a similar algorithm) is applied to runs.
=======
         Resampling frequency.
>>>>>>> 0d5c393b

    Returns
    -------
    xarray.DataArray, [dimensionless]
        Day of the year when temperature exceeds threshold over a given number of days for the first time. If there is
        no such day, return np.nan.

    Notes
    -----
    Let :math:`x_i` be the daily mean temperature at day of the year :math:`i` for values of :math:`i` going from 1
    to 365 or 366. The start date of the freshet is given by the smallest index :math:`i` for which

    .. math::

       \prod_{j=i}^{i+w} [x_j > thresh]

    is true, where :math:`w` is the number of days the temperature threshold should be exceeded, and :math:`[P]` is
    1 if :math:`P` is true, and 0 if false.
    """
    thresh = convert_units_to(thresh, tas)
    over = tas > thresh
    out = rl.resample_and_rl(
        over,
        resample_before_rl,
        rl.first_run,
        window=window,
        freq=freq,
    )
    out.attrs.update(units="", is_dayofyear=np.int32(1), calendar=get_calendar(tas))
    return out


@declare_units(tas="[temperature]", thresh="[temperature]")
def growing_degree_days(
    tas: xarray.DataArray, thresh: str = "4.0 degC", freq: str = "YS"
) -> xarray.DataArray:
    r"""Growing degree-days over threshold temperature value.

    The sum of degree-days over the threshold temperature.

    Parameters
    ----------
    tas : xarray.DataArray
        Mean daily temperature.
    thresh : str
        Threshold temperature on which to base evaluation.
    freq : str
        Resampling frequency.

    Returns
    -------
    xarray.DataArray, [time][temperature]
        The sum of growing degree-days above a given threshold.

    Notes
    -----
    Let :math:`TG_{ij}` be the daily mean temperature at day :math:`i` of period :math:`j`. Then the
    growing degree days are:

    .. math::

        GD4_j = \sum_{i=1}^I (TG_{ij}-{4} | TG_{ij} > {4}℃)
    """
    thresh = convert_units_to(thresh, tas)
    out = (tas - thresh).clip(min=0).resample(time=freq).sum(dim="time")
    return to_agg_units(out, tas, "delta_prod")


@declare_units(tas="[temperature]", thresh="[temperature]")
def growing_season_start(
    tas: xarray.DataArray, thresh: str = "5.0 degC", window: int = 5, freq: str = "YS"
) -> xarray.DataArray:
    r"""Start of the growing season.

    Day of the year of the start of a sequence of days with mean temperatures consistently above or equal to a
    threshold, after a period with mean temperatures consistently above the same threshold.

    Parameters
    ----------
    tas : xarray.DataArray
        Mean daily temperature.
    thresh : str
        Threshold temperature on which to base evaluation.
    window : int
        Minimum number of days with temperature above threshold needed for evaluation.
    freq : str
        Resampling frequency.

    Returns
    -------
    xarray.DataArray, [dimensionless]
        Day of the year when temperature is superior to a threshold over a given number of days for the first time.
        If there is no such day or if a growing season is not detected, returns np.nan.

    Notes
    -----
    Let :math:`x_i` be the daily mean temperature at day of the year :math:`i` for values of :math:`i` going from 1
    to 365 or 366. The start date of the start of growing season is given by the smallest index :math:`i` for which:

    .. math::

       \prod_{j=i}^{i+w} [x_j >= thresh]

    is true, where :math:`w` is the number of days the temperature threshold should be met or exceeded,
    and :math:`[P]` is 1 if :math:`P` is true, and 0 if false.
    """
    thresh = convert_units_to(thresh, tas)
    over = tas >= thresh
    out = over.resample(time=freq).map(rl.first_run, window=window, coord="dayofyear")
    out.attrs.update(units="", is_dayofyear=np.int32(1), calendar=get_calendar(tas))
    return out


@declare_units(tas="[temperature]", thresh="[temperature]")
def growing_season_end(
    tas: xarray.DataArray,
    thresh: str = "5.0 degC",
    mid_date: DayOfYearStr = "07-01",
    window: int = 5,
    freq: str = "YS",
) -> xarray.DataArray:
    r"""End of the growing season.

    Day of the year of the start of a sequence of days with mean temperatures consistently below a threshold, after a
    period with mean temperatures consistently above the same threshold.

    Parameters
    ----------
    tas : xarray.DataArray
        Mean daily temperature.
    thresh : str
        Threshold temperature on which to base evaluation.
    mid_date : str
        Date of the year after which to look for the end of the season. Should have the format '%m-%d'.
    window : int
        Minimum number of days with temperature below threshold needed for evaluation.
    freq : str
        Resampling frequency.

    Returns
    -------
    xarray.DataArray, [dimensionless]
        Day of the year when temperature is inferior to a threshold over a given number of days for the first time.
        If there is no such day or if a growing season is not detected, returns np.nan.
        If the growing season does not end within the time period, returns the last day of the period.
    """
    thresh = convert_units_to(thresh, tas)
    cond = tas >= thresh

    out = cond.resample(time=freq).map(
        rl.run_end_after_date,
        window=window,
        date=mid_date,
        dim="time",
        coord="dayofyear",
    )
    out.attrs.update(units="", is_dayofyear=np.int32(1), calendar=get_calendar(tas))
    return out


@declare_units(tas="[temperature]", thresh="[temperature]")
def growing_season_length(
    tas: xarray.DataArray,
    thresh: str = "5.0 degC",
    window: int = 6,
    mid_date: DayOfYearStr = "07-01",
    freq: str = "YS",
) -> xarray.DataArray:
    r"""Growing season length.

    The number of days between the first occurrence of at least six consecutive days with mean daily temperature over a
    threshold (default: 5℃) and the first occurrence of at least six consecutive days with mean daily temperature below
    the same threshold after a certain date. (Usually July 1st in the northern emisphere and January 1st in the southern
    hemisphere.)

    Warnings
    --------
    The default `freq` is valid for the northern hemisphere.

    Parameters
    ----------
    tas : xarray.DataArray
        Mean daily temperature.
    thresh : str
        Threshold temperature on which to base evaluation.
    window : int
        Minimum number of days with temperature above threshold to mark the beginning and end of growing season.
    mid_date : str
        Date of the year after which to look for the end of the season. Should have the format '%m-%d'.
    freq : str
        Resampling frequency.

    Returns
    -------
    xarray.DataArray, [time]
        Growing season length.

    Notes
    -----
    Let :math:`TG_{ij}` be the mean temperature at day :math:`i` of period :math:`j`. Then counted is
    the number of days between the first occurrence of at least 6 consecutive days with:

    .. math::

        TG_{ij} > 5 ℃

    and the first occurrence after 1 July of at least 6 consecutive days with:

    .. math::

        TG_{ij} < 5 ℃

    Examples
    --------
    >>> from xclim.indices import growing_season_length
    >>> tas = xr.open_dataset(path_to_tas_file).tas

    # For the Northern Hemisphere:
    >>> gsl_nh = growing_season_length(tas, mid_date="07-01", freq="AS")

    # If working in the Southern Hemisphere, one can use:
    >>> gsl_sh = growing_season_length(tas, mid_date="01-01", freq="AS-JUL")
    """
    thresh = convert_units_to(thresh, tas)
    cond = tas >= thresh

    out = cond.resample(time=freq).map(
        rl.season_length,
        window=window,
        date=mid_date,
        dim="time",
    )
    return to_agg_units(out, tas, "count")


@declare_units(tasmin="[temperature]", thresh="[temperature]")
def frost_season_length(
    tasmin: xarray.DataArray,
    window: int = 5,
    mid_date: DayOfYearStr | None = "01-01",
    thresh: str = "0.0 degC",
    freq: str = "AS-JUL",
) -> xarray.DataArray:
    r"""Frost season length.

    The number of days between the first occurrence of at least N (def: 5) consecutive days with minimum daily
    temperature under a threshold (default: 0℃) and the first occurrence of at least N (def 5) consecutive days with
    minimum daily temperature above the same threshold.
    A mid-date can be given to limit the earliest day the end of season can take.

    Warnings
    --------
    The default `freq` is valid for the northern hemisphere.

    Parameters
    ----------
    tasmin : xarray.DataArray
        Minimum daily temperature.
    window : int
        Minimum number of days with temperature below threshold to mark the beginning and end of frost season.
    mid_date : str, optional
        Date the must be included in the season. It is the earliest the end of the season can be.
        If None, there is no limit.
    thresh : str
        Threshold temperature on which to base evaluation.
    freq : str
        Resampling frequency.

    Returns
    -------
    xarray.DataArray, [time]
        Frost season length.

    Notes
    -----
    Let :math:`TN_{ij}` be the minimum temperature at day :math:`i` of period :math:`j`. Then counted is
    the number of days between the first occurrence of at least N consecutive days with:

    .. math::

        TN_{ij} > 0 ℃

    and the first subsequent occurrence of at least N consecutive days with:

    .. math::

        TN_{ij} < 0 ℃

    Examples
    --------
    >>> from xclim.indices import frost_season_length
    >>> tasmin = xr.open_dataset(path_to_tasmin_file).tasmin

    # For the Northern Hemisphere:
    >>> fsl_nh = frost_season_length(tasmin, freq="AS-JUL")

    # If working in the Southern Hemisphere, one can use:
    >>> fsl_sh = frost_season_length(tasmin, freq="YS")
    """
    thresh = convert_units_to(thresh, tasmin)
    cond = tasmin < thresh

    out = cond.resample(time=freq).map(
        rl.season_length,
        window=window,
        date=mid_date,
        dim="time",
    )
    return to_agg_units(out, tasmin, "count")


@declare_units(tasmin="[temperature]", thresh="[temperature]")
def frost_free_season_start(
    tasmin: xarray.DataArray,
    thresh: str = "0.0 degC",
    window: int = 5,
    freq: str = "YS",
) -> xarray.DataArray:
    r"""Start of the frost free season.

    Day of the year of the start of a sequence of days with minimum temperatures consistently above or equal to a
    threshold, after a period with minimum temperatures consistently above the same threshold.

    Parameters
    ----------
    tasmin : xarray.DataArray
        Minimum daily temperature.
    thresh : str
        Threshold temperature on which to base evaluation.
    window : int
        Minimum number of days with temperature above threshold needed for evaluation.
    freq : str
        Resampling frequency.

    Returns
    -------
    xarray.DataArray, [dimensionless]
        Day of the year when minimum temperature is superior to a threshold
        over a given number of days for the first time.
        If there is no such day or if a frost free season is not detected, returns np.nan.

    Notes
    -----
    Let :math:`x_i` be the daily mean temperature at day of the year :math:`i` for values of :math:`i` going from 1
    to 365 or 366. The start date of the start of growing season is given by the smallest index :math:`i` for which:

    .. math::

       \prod_{j=i}^{i+w} [x_j >= thresh]

    is true, where :math:`w` is the number of days the temperature threshold should be met or exceeded,
    and :math:`[P]` is 1 if :math:`P` is true, and 0 if false.
    """
    thresh = convert_units_to(thresh, tasmin)
    over = tasmin >= thresh
    out = over.resample(time=freq).map(rl.first_run, window=window, coord="dayofyear")
    out.attrs.update(units="", is_dayofyear=np.int32(1), calendar=get_calendar(tasmin))
    return out


@declare_units(tasmin="[temperature]", thresh="[temperature]")
def frost_free_season_end(
    tasmin: xarray.DataArray,
    thresh: str = "0.0 degC",
    mid_date: DayOfYearStr = "07-01",
    window: int = 5,
    freq: str = "YS",
) -> xarray.DataArray:
    r"""End of the frost free season.

    Day of the year of the start of a sequence of days with minimum temperatures consistently
    below a threshold, after a period with minimum temperatures consistently above the same threshold.

    Parameters
    ----------
    tasmin : xarray.DataArray
        Minimum daily temperature.
    thresh : str
        Threshold temperature on which to base evaluation.
    mid_date : str
        Date of the year after which to look for the end of the season. Should have the format '%m-%d'.
    window : int
        Minimum number of days with temperature below threshold needed for evaluation.
    freq : str
        Resampling frequency.

    Returns
    -------
    xarray.DataArray, [dimensionless]
        Day of the year when minimum temperature is inferior to a threshold over a given number of days for the first time.
        If there is no such day or if a frost free season is not detected, returns np.nan.
        If the frost free season does not end within the time period, returns the last day of the period.
    """
    thresh = convert_units_to(thresh, tasmin)
    cond = tasmin >= thresh

    out = cond.resample(time=freq).map(
        rl.run_end_after_date,
        window=window,
        date=mid_date,
        dim="time",
        coord="dayofyear",
    )
    out.attrs.update(units="", is_dayofyear=np.int32(1), calendar=get_calendar(tasmin))
    return out


@declare_units(tasmin="[temperature]", thresh="[temperature]")
def frost_free_season_length(
    tasmin: xarray.DataArray,
    window: int = 5,
    mid_date: DayOfYearStr | None = "07-01",
    thresh: str = "0.0 degC",
    freq: str = "YS",
) -> xarray.DataArray:
    r"""Frost free season length.

    The number of days between the first occurrence of at least N (def: 5) consecutive days with minimum daily
    temperature above a threshold (default: 0℃) and the first occurrence of at least N (def 5) consecutive days with
    minimum daily temperature below the same threshold.
    A mid-date can be given to limit the earliest day the end of season can take.

    Warnings
    --------
    The default `freq` is valid for the northern hemisphere.

    Parameters
    ----------
    tasmin : xarray.DataArray
        Minimum daily temperature.
    window : int
        Minimum number of days with temperature above threshold to mark the beginning and end of frost free season.
    mid_date : str, optional
        Date the must be included in the season. It is the earliest the end of the season can be.
        If None, there is no limit.
    thresh : str
        Threshold temperature on which to base evaluation.
    freq : str
        Resampling frequency.

    Returns
    -------
    xarray.DataArray, [time]
        Frost free season length.

    Notes
    -----
    Let :math:`TN_{ij}` be the minimum temperature at day :math:`i` of period :math:`j`. Then counted is
    the number of days between the first occurrence of at least N consecutive days with:

    .. math::

        TN_{ij} >= 0 ℃

    and the first subsequent occurrence of at least N consecutive days with:

    .. math::

        TN_{ij} < 0 ℃

    Examples
    --------
    >>> from xclim.indices import frost_season_length
    >>> tasmin = xr.open_dataset(path_to_tasmin_file).tasmin

    # For the Northern Hemisphere:
    >>> ffsl_nh = frost_free_season_length(tasmin, freq="YS")

    # If working in the Southern Hemisphere, one can use:
    >>> ffsl_sh = frost_free_season_length(tasmin, freq="AS-JUL")
    """
    thresh = convert_units_to(thresh, tasmin)
    cond = tasmin >= thresh

    out = cond.resample(time=freq).map(
        rl.season_length,
        window=window,
        date=mid_date,
        dim="time",
    )
    return to_agg_units(out, tasmin, "count")


@declare_units(tas="[temperature]", thresh="[temperature]")
def last_spring_frost(
    tas: xarray.DataArray,
    thresh: str = "0 degC",
    before_date: DayOfYearStr = "07-01",
    window: int = 1,
    freq: str = "YS",
) -> xarray.DataArray:
    r"""Last day of temperatures inferior to a threshold temperature.

    Returns last day of period where a temperature is inferior to a threshold over a given number of days and limited
    to a final calendar date.

    Parameters
    ----------
    tas : xarray.DataArray
        Mean daily temperature.
    thresh : str
        Threshold temperature on which to base evaluation.
    before_date : str,
        Date of the year before which to look for the final frost event. Should have the format '%m-%d'.
    window : int
        Minimum number of days with temperature below threshold needed for evaluation.
    freq : str
        Resampling frequency.

    Returns
    -------
    xarray.DataArray, [dimensionless]
        Day of the year when temperature is inferior to a threshold over a given number of days for the first time.
        If there is no such day, returns np.nan.
    """
    thresh = convert_units_to(thresh, tas)
    cond = tas < thresh

    out = cond.resample(time=freq).map(
        rl.last_run_before_date,
        window=window,
        date=before_date,
        dim="time",
        coord="dayofyear",
    )
    out.attrs.update(units="", is_dayofyear=np.int32(1), calendar=get_calendar(tas))
    return out


@declare_units(tasmin="[temperature]", thresh="[temperature]")
def first_day_below(
    tasmin: xarray.DataArray,
    thresh: str = "0 degC",
    after_date: DayOfYearStr = "07-01",
    window: int = 1,
    freq: str = "YS",
) -> xarray.DataArray:
    r"""First day of temperatures inferior to a threshold temperature.

    Returns first day of period where a temperature is inferior to a threshold over a given number of days, limited to
    a starting calendar date.

    Warnings
    --------
    The default `freq` is valid for the northern hemisphere.

    Parameters
    ----------
    tasmin : xarray.DataArray
        Minimum daily temperature.
    thresh : str
        Threshold temperature on which to base evaluation.
    after_date : str
        Date of the year after which to look for the first frost event. Should have the format '%m-%d'.
    window : int
        Minimum number of days with temperature below threshold needed for evaluation.
    freq : str
        Resampling frequency.

    Returns
    -------
    xarray.DataArray, [dimensionless]
        Day of the year when minimum temperature is inferior to a threshold over a given number of days for the first time.
        If there is no such day, returns np.nan.
    """
    thresh = convert_units_to(thresh, tasmin)
    cond = tasmin < thresh

    out = cond.resample(time=freq).map(
        rl.first_run_after_date,
        window=window,
        date=after_date,
        dim="time",
        coord="dayofyear",
    )
    out.attrs.update(units="", is_dayofyear=np.int32(1), calendar=get_calendar(tasmin))
    return out


@declare_units(tasmin="[temperature]", thresh="[temperature]")
def first_day_above(
    tasmin: xarray.DataArray,
    thresh: str = "0 degC",
    after_date: DayOfYearStr = "01-01",
    window: int = 1,
    freq: str = "YS",
) -> xarray.DataArray:
    r"""First day of temperatures superior to a threshold temperature.

    Returns first day of period where a temperature is superior to a threshold over a given number of days, limited to
    a starting calendar date.

    Warnings
    --------
    The default `freq` is valid for the northern hemisphere.

    Parameters
    ----------
    tasmin : xarray.DataArray
        Minimum daily temperature.
    thresh : str
        Threshold temperature on which to base evaluation.
    after_date : str
        Date of the year after which to look for the first event. Should have the format '%m-%d'.
    window : int
        Minimum number of days with temperature above threshold needed for evaluation.
    freq : str
        Resampling frequency.

    Returns
    -------
    xarray.DataArray, [dimensionless]
        Day of the year when minimum temperature is superior to a threshold over a given number of days for the first time.
        If there is no such day, returns np.nan.
    """
    thresh = convert_units_to(thresh, tasmin)
    cond = tasmin > thresh

    out = cond.resample(time=freq).map(
        rl.first_run_after_date,
        window=window,
        date=after_date,
        dim="time",
        coord="dayofyear",
    )
    out.attrs.update(units="", is_dayofyear=np.int32(1), calendar=get_calendar(tasmin))
    return out


@declare_units(prsn="[precipitation]", thresh="[precipitation]")
def first_snowfall(
    prsn: xarray.DataArray,
    thresh: str = "0.5 mm/day",
    freq: str = "AS-JUL",
) -> xarray.DataArray:
    r"""First day with solid precipitation above a threshold.

    Returns the first day of a period where the solid precipitation exceeds a threshold.

    Warnings
    --------
    The default `freq` is valid for the northern hemisphere.

    Parameters
    ----------
    prsn : xarray.DataArray
        Solid precipitation flux.
    thresh : str
        Threshold precipitation flux on which to base evaluation.
    freq : str
        Resampling frequency.

    Returns
    -------
    xarray.DataArray, [dimensionless]
        First day of the year when the solid precipitation is superior to a threshold.
        If there is no such day, returns np.nan.

    References
    ----------
    :cite:cts:`cbcl_climate_2020`.
    """
    thresh = convert_units_to(thresh, prsn)
    cond = prsn >= thresh

    out = cond.resample(time=freq).map(
        rl.first_run,
        window=1,
        dim="time",
        coord="dayofyear",
    )
    out.attrs.update(units="", is_dayofyear=np.int32(1), calendar=get_calendar(prsn))
    return out


@declare_units(prsn="[precipitation]", thresh="[precipitation]")
def last_snowfall(
    prsn: xarray.DataArray,
    thresh: str = "0.5 mm/day",
    freq: str = "AS-JUL",
) -> xarray.DataArray:
    r"""Last day with solid precipitation above a threshold.

    Returns the last day of a period where the solid precipitation exceeds a threshold.

    Warnings
    --------
    The default `freq` is valid for the northern hemisphere.

    Parameters
    ----------
    prsn : xarray.DataArray
        Solid precipitation flux.
    thresh : str
        Threshold precipitation flux on which to base evaluation.
    freq : str
        Resampling frequency.

    Returns
    -------
    xarray.DataArray, [dimensionless]
        Last day of the year when the solid precipitation is superior to a threshold.
        If there is no such day, returns np.nan.

    References
    ----------
    :cite:cts:`cbcl_climate_2020`.
    """
    thresh = convert_units_to(thresh, prsn)
    cond = prsn >= thresh

    out = cond.resample(time=freq).map(
        rl.last_run,
        window=1,
        dim="time",
        coord="dayofyear",
    )
    out.attrs["units"] = ""
    return out


@declare_units(prsn="[precipitation]", low="[precipitation]", high="[precipitation]")
def days_with_snow(
    prsn: xarray.DataArray,  # noqa
    low: str = "0 kg m-2 s-1",
    high: str = "1E6 kg m-2 s-1",
    freq: str = "AS-JUL",
) -> xarray.DataArray:
    r"""Days with snow.

    Return the number of days where snowfall is within low and high thresholds.

    Parameters
    ----------
    prsn : xr.DataArray
        Solid precipitation flux.
    low : float
        Minimum threshold solid precipitation flux.
    high : float
        Maximum threshold solid precipitation flux.
    freq : str
        Resampling frequency defining the periods as defined in
        https://pandas.pydata.org/pandas-docs/stable/user_guide/timeseries.html#resampling.

    Returns
    -------
    xarray.DataArray, [time]
        Number of days where snowfall is between low and high thresholds.

    References
    ----------
    :cite:cts:`matthews_planning_2017`
    """
    low = convert_units_to(low, prsn)
    high = convert_units_to(high, prsn)
    out = domain_count(prsn, low, high, freq)
    return to_agg_units(out, prsn, "count")


@declare_units(tasmax="[temperature]", thresh="[temperature]")
def heat_wave_index(
    tasmax: xarray.DataArray,
    thresh: str = "25.0 degC",
    window: int = 5,
    freq: str = "YS",
) -> xarray.DataArray:
    """Heat wave index.

    Number of days that are part of a heatwave, defined as five or more consecutive days over 25℃.

    Parameters
    ----------
    tasmax : xarray.DataArray
        Maximum daily temperature.
    thresh : str
        Threshold temperature on which to designate a heatwave.
    window : int
        Minimum number of days with temperature above threshold to qualify as a heatwave.
    freq : str
        Resampling frequency.

    Returns
    -------
    DataArray, [time]
        Heat wave index.
    """
    thresh = convert_units_to(thresh, tasmax)
    over = tasmax > thresh

    group = over.resample(time=freq)

    out = group.map(rl.windowed_run_count, window=window, dim="time")
    return to_agg_units(out, tasmax, "count")


@declare_units(tas="[temperature]", thresh="[temperature]")
def heating_degree_days(
    tas: xarray.DataArray, thresh: str = "17.0 degC", freq: str = "YS"
) -> xarray.DataArray:
    r"""Heating degree days.

    Sum of degree days below the temperature threshold at which spaces are heated.

    Parameters
    ----------
    tas : xarray.DataArray
        Mean daily temperature.
    thresh : str
        Threshold temperature on which to base evaluation.
    freq : str
        Resampling frequency.

    Returns
    -------
    xarray.DataArray, [time][temperature]
        Heating degree days index.

    Notes
    -----
    This index intentionally differs from its ECA&D :cite:p:`project_team_eca&d_algorithm_2013` equivalent: HD17.
    In HD17, values below zero are not clipped before the sum. The present definition should provide a better
    representation of the energy demand for heating buildings to the given threshold.

    Let :math:`TG_{ij}` be the daily mean temperature at day :math:`i` of period :math:`j`. Then the
    heating degree days are:

    .. math::

        HD17_j = \sum_{i=1}^{I} (17℃ - TG_{ij}) | TG_{ij} < 17℃)
    """
    thresh = convert_units_to(thresh, tas)

    out = (thresh - tas).clip(0).resample(time=freq).sum(dim="time")
    return to_agg_units(out, tas, "delta_prod")


@declare_units(tasmax="[temperature]", thresh_tasmax="[temperature]")
def hot_spell_max_length(
    tasmax: xarray.DataArray,
    thresh_tasmax: str = "30 degC",
    window: int = 1,
    freq: str = "YS",
) -> xarray.DataArray:
    r"""Longest hot spell.

    Longest spell of high temperatures over a given period.
    The longest series of consecutive days with tasmax ≥ 30 °C. Here, there is no minimum threshold for number of
    days in a row that must be reached or exceeded to count as a spell. A year with zero +30 °C days will return a
    longest spell value of zero.

    Parameters
    ----------
    tasmax : xarray.DataArray
        Maximum daily temperature.
    thresh_tasmax : str
        The maximum temperature threshold needed to trigger a heatwave event.
    window : int
        Minimum number of days with temperatures above thresholds to qualify as a heatwave.
    freq : str
        Resampling frequency.

    Returns
    -------
    xarray.DataArray, [time]
        Maximum length of continuous hot days at the wanted frequency.

    Notes
    -----
    The thresholds of 22° and 25°C for night temperatures and 30° and 35°C for day temperatures were selected by
    Health Canada professionals, following a temperature–mortality analysis. These absolute temperature thresholds
    characterize the occurrence of hot weather events that can result in adverse health outcomes for Canadian
    communities :cite:p:`casati_regional_2013`.

    In :cite:t:`robinson_definition_2001`, the parameters would be `thresh_tasmin=27.22, thresh_tasmax=39.44, window=2` (81F, 103F).

    References
    ----------
    :cite:cts:`casati_regional_2013,robinson_definition_2001`
    """
    thresh_tasmax = convert_units_to(thresh_tasmax, tasmax)

    cond = tasmax > thresh_tasmax
    group = cond.resample(time=freq)
    max_l = group.map(rl.longest_run, dim="time")
    out = max_l.where(max_l >= window, 0)
    return to_agg_units(out, tasmax, "count")


@declare_units(tasmax="[temperature]", thresh_tasmax="[temperature]")
def hot_spell_frequency(
    tasmax: xarray.DataArray,
    thresh_tasmax: str = "30 degC",
    window: int = 3,
    freq: str = "YS",
) -> xarray.DataArray:
    """Hot spell frequency.

    Number of hot spells over a given period. A hot spell is defined as an event where the
    maximum daily temperature exceeds a specific threshold over a minimum number of days.

    Parameters
    ----------
    tasmax : xarray.DataArray
        Maximum daily temperature.
    thresh_tasmax : str
        The maximum temperature threshold needed to trigger a heatwave event.
    window : int
        Minimum number of days with temperatures above thresholds to qualify as a heatwave.
    freq : str
        Resampling frequency.

    Returns
    -------
    xarray.DataArray, [dimensionless]
        Number of heatwave at the wanted frequency

    Notes
    -----
    The thresholds of 22° and 25°C for night temperatures and 30° and 35°C for day temperatures were selected by
    Health Canada professionals, following a temperature–mortality analysis. These absolute temperature thresholds
    characterize the occurrence of hot weather events that can result in adverse health outcomes for Canadian
    communities :cite:p:`casati_regional_2013`.

    In :cite:t:`robinson_definition_2001`, the parameters would be `thresh_tasmin=27.22, thresh_tasmax=39.44, window=2` (81F, 103F).

    References
    ----------
    :cite:cts:`casati_regional_2013,robinson_definition_2001`
    """
    thresh_tasmax = convert_units_to(thresh_tasmax, tasmax)

    cond = tasmax > thresh_tasmax
    group = cond.resample(time=freq)
    out = group.map(rl.windowed_run_events, window=window, dim="time")
    out.attrs["units"] = ""
    return out


@declare_units(snd="[length]", thresh="[length]")
def snow_cover_duration(
    snd: xarray.DataArray, thresh: str = "2 cm", freq: str = "AS-JUL"
) -> xarray.DataArray:
    # noqa: D401
    """Number of days with snow depth above a threshold.

    Number of days where surface snow depth is greater or equal to given threshold.

    Warnings
    --------
    The default `freq` is valid for the northern hemisphere.

    Parameters
    ----------
    snd : xarray.DataArray
        Surface snow thickness.
    thresh : str
        Threshold snow thickness.
    freq : str
        Resampling frequency.

    Returns
    -------
    xarray.DataArray, [time]
        Number of days where snow depth is greater than or equal to threshold.
    """
    thresh = convert_units_to(thresh, snd)
    out = threshold_count(snd, ">=", thresh, freq)
    return to_agg_units(out, snd, "count")


@declare_units(tasmin="[temperature]", thresh="[temperature]")
def tn_days_above(
    tasmin: xarray.DataArray,
    thresh: str = "20.0 degC",
    freq: str = "YS",
    op: str = ">",
):  # noqa: D401
    """Number of days with tasmin above a threshold (number of tropical nights).

    Number of days where daily minimum temperature exceeds a threshold.

    Parameters
    ----------
    tasmin : xarray.DataArray
        Minimum daily temperature.
    thresh : str
        Threshold temperature on which to base evaluation.
    freq : str
        Resampling frequency.
    op : {">", ">=", "gt", "ge"}
        Comparison operation. Default: ">".

    Returns
    -------
    xarray.DataArray, [time]
        Number of days where tasmin > threshold.

    Notes
    -----
    Let :math:`TN_{ij}` be the daily minimum temperature at day :math:`i` of period :math:`j`. Then
    counted is the number of days where:

    .. math::

        TN_{ij} > Threshold [℃]
    """
    thresh = convert_units_to(thresh, tasmin)
    f = threshold_count(tasmin, op, thresh, freq, constrain=(">", ">="))
    return to_agg_units(f, tasmin, "count")


@declare_units(tasmin="[temperature]", thresh="[temperature]")
def tn_days_below(
    tasmin: xarray.DataArray,
    thresh: str = "-10.0 degC",
    freq: str = "YS",
    op: str = "<",
) -> xarray.DataArray:  # noqa: D401
    """Number of days with tasmin below a threshold.

    Number of days where daily minimum temperature is below a threshold.

    Parameters
    ----------
    tasmin : xarray.DataArray
        Minimum daily temperature.
    thresh : str
        Threshold temperature on which to base evaluation.
    freq : str
        Resampling frequency.
    op : {"<", "<=", "lt", "le"}
        Comparison operation. Default: "<".

    Returns
    -------
    xarray.DataArray, [time]
        Number of days where tasmin < threshold.

    Notes
    -----
    Let :math:`TN_{ij}` be the daily minimum temperature at day :math:`i` of period :math:`j`. Then
    counted is the number of days where:

    .. math::

        TN_{ij} < Threshold [℃]
    """
    thresh = convert_units_to(thresh, tasmin)
    f1 = threshold_count(tasmin, op, thresh, freq, constrain=("<", "<="))
    return to_agg_units(f1, tasmin, "count")


@declare_units(tas="[temperature]", thresh="[temperature]")
def tg_days_above(
    tas: xarray.DataArray,
    thresh: str = "10.0 degC",
    freq: str = "YS",
    op: str = ">",
):  # noqa: D401
    """Number of days with tas above a threshold.

    Number of days where daily mean temperature exceeds a threshold.

    Parameters
    ----------
    tas : xarray.DataArray
        Mean daily temperature.
    thresh : str
        Threshold temperature on which to base evaluation.
    freq : str
        Resampling frequency.
    op : {">", ">=", "gt", "ge"}
        Comparison operation. Default: ">".

    Returns
    -------
    xarray.DataArray, [time]
        Number of days where tas > threshold.

    Notes
    -----
    Let :math:`TG_{ij}` be the daily mean temperature at day :math:`i` of period :math:`j`. Then
    counted is the number of days where:

    .. math::

        TG_{ij} > Threshold [℃]
    """
    thresh = convert_units_to(thresh, tas)
    f = threshold_count(tas, op, thresh, freq, constrain=(">", ">="))
    return to_agg_units(f, tas, "count")


@declare_units(tas="[temperature]", thresh="[temperature]")
def tg_days_below(
    tas: xarray.DataArray,
    thresh: str = "10.0 degC",
    freq: str = "YS",
    op: str = "<",
):  # noqa: D401
    """Number of days with tas below a threshold.

    Number of days where daily mean temperature is below a threshold.

    Parameters
    ----------
    tas : xarray.DataArray
        Mean daily temperature.
    thresh : str
        Threshold temperature on which to base evaluation.
    freq : str
        Resampling frequency.
    op : {"<", "<=", "lt", "le"}
        Comparison operation. Default: "<".

    Returns
    -------
    xarray.DataArray, [time]
        Number of days where tas < threshold.

    Notes
    -----
    Let :math:`TG_{ij}` be the daily mean temperature at day :math:`i` of period :math:`j`. Then counted is the number
    of days where:

    .. math::

        TG_{ij} < Threshold [℃]
    """
    thresh = convert_units_to(thresh, tas)
    f1 = threshold_count(tas, op, thresh, freq, constrain=("<", "<="))
    return to_agg_units(f1, tas, "count")


@declare_units(tasmax="[temperature]", thresh="[temperature]")
def tx_days_above(
    tasmax: xarray.DataArray,
    thresh: str = "25.0 degC",
    freq: str = "YS",
    op: str = ">",
) -> xarray.DataArray:  # noqa: D401
    """Number of days with tasmax above a threshold (number of summer days).

    Number of days where daily maximum temperature exceeds a threshold.

    Parameters
    ----------
    tasmax : xarray.DataArray
        Maximum daily temperature.
    thresh : str
        Threshold temperature on which to base evaluation.
    freq : str
        Resampling frequency.
    op : {">", ">=", "gt", "ge"}
        Comparison operation. Default: ">".

    Returns
    -------
    xarray.DataArray, [time]
        Number of days where tasmax > threshold (number of summer days).

    Notes
    -----
    Let :math:`TX_{ij}` be the daily maximum temperature at day :math:`i` of period :math:`j`. Then
    counted is the number of days where:

    .. math::

        TX_{ij} > Threshold [℃]
    """
    thresh = convert_units_to(thresh, tasmax)
    f = threshold_count(tasmax, op, thresh, freq, constrain=(">", ">="))
    return to_agg_units(f, tasmax, "count")


@declare_units(tasmax="[temperature]", thresh="[temperature]")
def tx_days_below(
    tasmax: xarray.DataArray,
    thresh: str = "25.0 degC",
    freq: str = "YS",
    op: str = "<",
):  # noqa: D401
    """Number of days with tmax below a threshold.

    Number of days where daily maximum temperature is below a threshold.

    Parameters
    ----------
    tasmax : xarray.DataArray
        Maximum daily temperature.
    thresh : str
        Threshold temperature on which to base evaluation.
    freq : str
        Resampling frequency.
    op : {"<", "<=", "lt", "le"}
        Comparison operation. Default: "<".

    Returns
    -------
    xarray.DataArray, [time]
        Number of days where tasmin < threshold.

    Notes
    -----
    Let :math:`TN_{ij}` be the daily minimum temperature at day :math:`i` of period :math:`j`. Then
    counted is the number of days where:

    .. math::

        TN_{ij} < Threshold [℃]
    """
    thresh = convert_units_to(thresh, tasmax)
    f1 = threshold_count(tasmax, op, thresh, freq, constrain=("<", "<="))
    return to_agg_units(f1, tasmax, "count")


@declare_units(tasmax="[temperature]", thresh="[temperature]")
def warm_day_frequency(
    tasmax: xarray.DataArray, thresh: str = "30 degC", freq: str = "YS"
) -> xarray.DataArray:
    """Frequency of extreme warm days.

    Return the number of days with tasmax > thresh per period

    Parameters
    ----------
    tasmax : xarray.DataArray
        Mean daily temperature.
    thresh : str
        Threshold temperature on which to base evaluation.
    freq : str
        Resampling frequency.

    Returns
    -------
    xarray.DataArray, [time]
        Number of days with tasmax > threshold per period.

    Notes
    -----
    Let :math:`TX_{ij}` be the daily maximum temperature at day :math:`i` of period :math:`j`. Then
    counted is the number of days where:

    .. math::

        TN_{ij} > Threshold [℃]
    """
    thresh = convert_units_to(thresh, tasmax)
    events = threshold_count(tasmax, ">", thresh, freq)
    return to_agg_units(events, tasmax, "count")


@declare_units(tasmin="[temperature]", thresh="[temperature]")
def warm_night_frequency(
    tasmin: xarray.DataArray, thresh: str = "22 degC", freq: str = "YS"
) -> xarray.DataArray:
    """Frequency of extreme warm nights.

    Return the number of days with tasmin > thresh per period

    Parameters
    ----------
    tasmin : xarray.DataArray
        Minimum daily temperature.
    thresh : str
        Threshold temperature on which to base evaluation.
    freq : str
        Resampling frequency.

    Returns
    -------
    xarray.DataArray, [time]
        Number of days with tasmin > threshold per period.
    """
    thresh = convert_units_to(thresh, tasmin)
    events = threshold_count(tasmin, ">", thresh, freq)
    return to_agg_units(events, tasmin, "count")


@declare_units(pr="[precipitation]", thresh="[precipitation]")
def wetdays(
    pr: xarray.DataArray, thresh: str = "1.0 mm/day", freq: str = "YS"
) -> xarray.DataArray:
    """Wet days.

    Return the total number of days during period with precipitation over threshold.

    Parameters
    ----------
    pr : xarray.DataArray
        Daily precipitation.
    thresh : str
        Precipitation value over which a day is considered wet.
    freq : str
        Resampling frequency.

    Returns
    -------
    xarray.DataArray, [time]
        The number of wet days for each period [day].

    Examples
    --------
    The following would compute for each grid cell of file `pr.day.nc` the number days
    with precipitation over 5 mm at the seasonal frequency, ie DJF, MAM, JJA, SON, DJF, etc.:

    >>> from xclim.indices import wetdays
    >>> pr = xr.open_dataset(path_to_pr_file).pr
    >>> wd = wetdays(pr, thresh="5 mm/day", freq="QS-DEC")
    """
    thresh = convert_units_to(thresh, pr, "hydro")

    wd = threshold_count(pr, ">=", thresh, freq)
    return to_agg_units(wd, pr, "count")


@declare_units(pr="[precipitation]", thresh="[precipitation]")
def wetdays_prop(
    pr: xarray.DataArray, thresh: str = "1.0 mm/day", freq: str = "YS"
) -> xarray.DataArray:
    """Proportion of wet days.

    Return the proportion of days during period with precipitation over threshold.

    Parameters
    ----------
    pr : xarray.DataArray
        Daily precipitation.
    thresh : str
        Precipitation value over which a day is considered wet.
    freq : str
        Resampling frequency.

    Returns
    -------
    xarray.DataArray, [time]
        The proportion of wet days for each period [1].

    Examples
    --------
    The following would compute for each grid cell of file `pr.day.nc` the proportion of days
    with precipitation over 5 mm at the seasonal frequency, ie DJF, MAM, JJA, SON, DJF, etc.:

    >>> from xclim.indices import wetdays_prop
    >>> pr = xr.open_dataset(path_to_pr_file).pr
    >>> wd = wetdays_prop(pr, thresh="5 mm/day", freq="QS-DEC")
    """
    thresh = convert_units_to(thresh, pr, "hydro")

    wd = compare(pr, ">=", thresh)
    fwd = wd.resample(time=freq).mean(dim="time").assign_attrs(units="1")
    return fwd


@declare_units(tasmin="[temperature]", thresh="[temperature]")
def maximum_consecutive_frost_days(
    tasmin: xarray.DataArray,
    thresh: str = "0.0 degC",
    freq: str = "AS-JUL",
) -> xarray.DataArray:
    r"""Maximum number of consecutive frost days (Tn < 0℃).

    The maximum number of consecutive days within the period where the
    temperature is under a certain threshold (default: 0°C).

    Warnings
    --------
    The default `freq` is valid for the northern hemisphere.

    Parameters
    ----------
    tasmin : xarray.DataArray
        Minimum daily temperature.
    thresh : str
        Threshold temperature.
    freq : str
        Resampling frequency.

    Returns
    -------
    xarray.DataArray, [time]
        The maximum number of consecutive frost days (tasmin < threshold per period).

    Notes
    -----
    Let :math:`\mathbf{t}=t_0, t_1, \ldots, t_n` be a daily minimum temperature series and :math:`thresh` the threshold
    below which a day is considered a frost day. Let :math:`\mathbf{s}` be the sorted vector of indices :math:`i`
    where :math:`[t_i < thresh] \neq [t_{i+1} < thresh]`, that is, the days where the temperature crosses the threshold.
    Then the maximum number of consecutive frost free days is given by

    .. math::

       \max(\mathbf{d}) \quad \mathrm{where} \quad d_j = (s_j - s_{j-1}) [t_{s_j} > thresh]

    where :math:`[P]` is 1 if :math:`P` is true, and 0 if false. Note that this formula does not handle sequences at
    the start and end of the series, but the numerical algorithm does.
    """
    t = convert_units_to(thresh, tasmin)
    group = (tasmin < t).resample(time=freq)
    out = group.map(rl.longest_run, dim="time")
    return to_agg_units(out, tasmin, "count")


@declare_units(pr="[precipitation]", thresh="[precipitation]")
def maximum_consecutive_dry_days(
    pr: xarray.DataArray, thresh: str = "1 mm/day", freq: str = "YS"
) -> xarray.DataArray:
    r"""Maximum number of consecutive dry days.

    Return the maximum number of consecutive days within the period where precipitation is below a certain threshold.

    Parameters
    ----------
    pr : xarray.DataArray
        Mean daily precipitation flux.
    thresh : str
        Threshold precipitation on which to base evaluation.
    freq : str
        Resampling frequency.

    Returns
    -------
    xarray.DataArray, [time]
        The maximum number of consecutive dry days (precipitation < threshold per period).

    Notes
    -----
    Let :math:`\mathbf{p}=p_0, p_1, \ldots, p_n` be a daily precipitation series and :math:`thresh` the threshold
    under which a day is considered dry. Then let :math:`\mathbf{s}` be the sorted vector of indices :math:`i` where
    :math:`[p_i < thresh] \neq [p_{i+1} < thresh]`, that is, the days where the precipitation crosses the threshold.
    Then the maximum number of consecutive dry days is given by

    .. math::

       \max(\mathbf{d}) \quad \mathrm{where} \quad d_j = (s_j - s_{j-1}) [p_{s_j} > thresh]

    where :math:`[P]` is 1 if :math:`P` is true, and 0 if false. Note that this formula does not handle sequences at
    the start and end of the series, but the numerical algorithm does.
    """
    t = convert_units_to(thresh, pr, "hydro")
    group = (pr < t).resample(time=freq)
    out = group.map(rl.longest_run, dim="time")
    return to_agg_units(out, pr, "count")


@declare_units(tasmin="[temperature]", thresh="[temperature]")
def maximum_consecutive_frost_free_days(
    tasmin: xarray.DataArray, thresh: str = "0 degC", freq: str = "YS"
) -> xarray.DataArray:
    r"""Maximum number of consecutive frost free days (Tn >= 0℃).

    Return the maximum number of consecutive days within the period where the
    minimum temperature is above or equal to a certain threshold.

    Parameters
    ----------
    tasmin : xarray.DataArray
        Minimum daily temperature.
    thresh : str
        Threshold temperature.
    freq : str
        Resampling frequency.

    Returns
    -------
    xarray.DataArray, [time]
        The maximum number of consecutive frost free days (tasmin >= threshold per period).

    Notes
    -----
    Let :math:`\mathbf{t}=t_0, t_1, \ldots, t_n` be a daily minimum temperature series and :math:`thresh` the threshold
    above or equal to which a day is considered a frost free day. Let :math:`\mathbf{s}` be the sorted vector of
    indices :math:`i` where :math:`[t_i <= thresh] \neq [t_{i+1} <= thresh]`, that is, the days where the temperature
    crosses the threshold. Then the maximum number of consecutive frost free days is given by:

    .. math::

       \max(\mathbf{d}) \quad \mathrm{where} \quad d_j = (s_j - s_{j-1}) [t_{s_j} >= thresh]

    where :math:`[P]` is 1 if :math:`P` is true, and 0 if false. Note that this formula does not handle sequences at
    the start and end of the series, but the numerical algorithm does.
    """
    t = convert_units_to(thresh, tasmin)
    group = (tasmin >= t).resample(time=freq)
    out = group.map(rl.longest_run, dim="time")
    return to_agg_units(out, tasmin, "count")


@declare_units(tasmax="[temperature]", thresh="[temperature]")
def maximum_consecutive_tx_days(
    tasmax: xarray.DataArray, thresh: str = "25 degC", freq: str = "YS"
) -> xarray.DataArray:
    r"""Maximum number of consecutive days with tasmax above a threshold (summer days).

    Return the maximum number of consecutive days within the period where the maximum temperature is above a certain
    threshold.

    Parameters
    ----------
    tasmax : xarray.DataArray
        Max daily temperature.
    thresh : str
        Threshold temperature.
    freq : str
        Resampling frequency.

    Returns
    -------
    xarray.DataArray, [time]
        The maximum number of days with tasmax > thresh per periods (summer days).

    Notes
    -----
    Let :math:`\mathbf{t}=t_0, t_1, \ldots, t_n` be a daily maximum temperature series and :math:`thresh` the threshold
    above which a day is considered a summer day. Let :math:`\mathbf{s}` be the sorted vector of indices :math:`i`
    where :math:`[t_i < thresh] \neq [t_{i+1} < thresh]`, that is, the days where the temperature crosses the threshold.
    Then the maximum number of consecutive dry days is given by:

    .. math::

       \max(\mathbf{d}) \quad \mathrm{where} \quad d_j = (s_j - s_{j-1}) [t_{s_j} > thresh]

    where :math:`[P]` is 1 if :math:`P` is true, and 0 if false. Note that this formula does not handle sequences at
    the start and end of the series, but the numerical algorithm does.
    """
    t = convert_units_to(thresh, tasmax)
    group = (tasmax > t).resample(time=freq)
    out = group.map(rl.longest_run, dim="time")
    return to_agg_units(out, tasmax, "count")


@declare_units(siconc="[]", areacello="[area]", thresh="[]")
def sea_ice_area(
    siconc: xarray.DataArray, areacello: xarray.DataArray, thresh: str = "15 pct"
) -> xarray.DataArray:
    """Total sea ice area.

    Sea ice area measures the total sea ice covered area where sea ice concentration is above a threshold,
    usually set to 15%.

    Parameters
    ----------
    siconc : xarray.DataArray
        Sea ice concentration (area fraction).
    areacello : xarray.DataArray
        Grid cell area (usually over the ocean).
    thresh : str
        Minimum sea ice concentration for a grid cell to contribute to the sea ice extent.

    Returns
    -------
    xarray.DataArray, [length]^2
        Sea ice area.

    Notes
    -----
    To compute sea ice area over a subregion, first mask or subset the input sea ice concentration data.

    References
    ----------
    "What is the difference between sea ice area and extent?" - :cite:cts:`nsidc_frequently_2008`
    """
    t = convert_units_to(thresh, siconc)
    factor = convert_units_to("100 pct", siconc)
    out = xarray.dot(siconc.where(siconc >= t, 0), areacello) / factor
    out.attrs["units"] = areacello.units
    return out


@declare_units(siconc="[]", areacello="[area]", thresh="[]")
def sea_ice_extent(
    siconc: xarray.DataArray, areacello: xarray.DataArray, thresh: str = "15 pct"
) -> xarray.DataArray:
    """Total sea ice extent.

    Sea ice extent measures the *ice-covered* area, where a region is considered ice-covered if its sea ice
    concentration is above a threshold usually set to 15%.

    Parameters
    ----------
    siconc : xarray.DataArray
        Sea ice concentration (area fraction).
    areacello : xarray.DataArray
        Grid cell area.
    thresh : str
        Minimum sea ice concentration for a grid cell to contribute to the sea ice extent.

    Returns
    -------
    xarray.DataArray, [length]^2
        Sea ice extent.

    Notes
    -----
    To compute sea ice area over a subregion, first mask or subset the input sea ice concentration data.

    References
    ----------
    "What is the difference between sea ice area and extent?" - :cite:cts:`nsidc_frequently_2008`
    """
    t = convert_units_to(thresh, siconc)
    out = xarray.dot(siconc >= t, areacello)
    out.attrs["units"] = areacello.units
    return out


@declare_units(sfcWind="[speed]", thresh="[speed]")
def windy_days(
    sfcWind: xarray.DataArray, thresh: str = "10.8 m s-1", freq: str = "MS"
) -> xarray.DataArray:
    r"""Windy days.

    The number of days with average near-surface wind speed above threshold.

    Parameters
    ----------
    sfcWind : xarray.DataArray
        Daily average near-surface wind speed.
    thresh : str
        Threshold average near-surface wind speed on which to base evaluation.
    freq : str
        Resampling frequency.

    Returns
    -------
    xarray.DataArray, [time]
        Number of days with average near-surface wind speed above threshold.

    Notes
    -----
    Let :math:`WS_{ij}` be the windspeed at day :math:`i` of period :math:`j`. Then
    counted is the number of days where:

    .. math::

        WS_{ij} >= Threshold [m s-1]
    """
    thresh = convert_units_to(thresh, sfcWind)
    out = threshold_count(sfcWind, ">=", thresh, freq)
    out = to_agg_units(out, sfcWind, "count")
    return out


@declare_units(tasmin="[temperature]", thresh="[temperature]")
def tropical_nights(
    tasmin: xarray.DataArray,
    thresh: str = "20.0 degC",
    freq: str = "YS",
) -> xarray.DataArray:
    """Tropical nights.

    The number of days with minimum daily temperature above threshold.

    Parameters
    ----------
    tasmin : xarray.DataArray
        Minimum daily temperature.
    thresh : str
        Threshold temperature on which to base evaluation.
    freq : str
        Resampling frequency.

    Returns
    -------
    xarray.DataArray, [time]
        Number of days with minimum daily temperature above threshold.

    Notes
    -----
    Let :math:`TN_{ij}` be the daily minimum temperature at day :math:`i` of period :math:`j`. Then
    counted is the number of days where:

    .. math::

        TN_{ij} > Threshold [℃]

    Warnings
    --------
    The `tropical_nights` indice is being deprecated in favour of `tn_days_above` with `thresh="20 degC"` by default.
    The indicator reflects this change. This indice will be removed in a future version of xclim.
    """
    warnings.warn(
        "The `tropical_nights` indice is being deprecated in favour of `tn_days_above` with `thresh='20 degC'`. "
        "This indice will be removed in `xclim>=0.28.0`. Please update your scripts accordingly.",
        UserWarning,
        stacklevel=3,
    )

    return tn_days_above(tasmin, thresh=thresh, freq=freq)


@declare_units(pr="[precipitation]", prc="[precipitation]", thresh="[precipitation]")
def rprctot(
    pr: xarray.DataArray,
    prc: xarray.DataArray,
    thresh: str = "1.0 mm/day",
    freq: str = "YS",
) -> xarray.DataArray:
    """Proportion of accumulated precipitation arising from convective processes.

    Return the proportion of total accumulated precipitation due to convection on days with total precipitation
    exceeding a specified threshold during the given period.

    Parameters
    ----------
    pr : xarray.DataArray
        Daily precipitation.
    prc : xarray.DataArray
        Daily convective precipitation.
    thresh : str
        Precipitation value over which a day is considered wet.
    freq : str
        Resampling frequency.

    Returns
    -------
    xarray.DataArray, [dimensionless]
        The proportion of the total precipitation accounted for by convective precipitation for each period.
    """
    thresh = convert_units_to(thresh, pr, "hydro")
    prc = convert_units_to(prc, pr)

    wd = compare(pr, ">=", thresh)
    pr_tot = rate2amount(pr).where(wd).resample(time=freq).sum(dim="time")
    prc_tot = rate2amount(prc).where(wd).resample(time=freq).sum(dim="time")

    ratio = prc_tot / pr_tot
    ratio = ratio.assign_attrs(units="")

    return ratio


@declare_units(tas="[temperature]", thresh="[temperature]", sum_thresh="K days")
def degree_days_exceedance_date(
    tas: xarray.DataArray,
    thresh: str = "0 degC",
    sum_thresh: str = "25 K days",
    op: str = ">",
    after_date: DayOfYearStr = None,
    freq: str = "YS",
) -> xarray.DataArray:
    r"""Degree-days exceedance date.

    Day of year when the sum of degree days exceeds a threshold. Degree days are computed above or below a given
    temperature threshold.

    Parameters
    ----------
    tas : xarray.DataArray
        Mean daily temperature.
    thresh : str
        Threshold temperature on which to base degree-days evaluation.
    sum_thresh : str
        Threshold of the degree days sum.
    op : {">", "gt", "<", "lt", ">=", "ge", "<=", "le"}
        If equivalent to '>', degree days are computed as `tas - thresh` and if
        equivalent to '<', they are computed as `thresh - tas`.
    after_date: str, optional
        Date at which to start the cumulative sum. In "mm-dd" format, defaults to the
        start of the sampling period.
    freq : str
        Resampling frequency. If `after_date` is given, `freq` should be annual.

    Returns
    -------
    xarray.DataArray, [dimensionless]
        Degree-days exceedance date.

    Notes
    -----
    Let :math:`TG_{ij}` be the daily mean temperature at day :math:`i` of period :math:`j`,
    :math:`T` is the reference threshold and :math:`ST` is the sum threshold. Then, starting
    at day :math:i_0:, the degree days exceedance date is the first day :math:`k` such that

    .. math::

        \begin{cases}
        ST < \sum_{i=i_0}^{k} \max(TG_{ij} - T, 0) & \text{if $op$ is '>'} \\
        ST < \sum_{i=i_0}^{k} \max(T - TG_{ij}, 0) & \text{if $op$ is '<'}
        \end{cases}

    The resulting :math:`k` is expressed as a day of year.

    Cumulated degree days have numerous applications including plant and insect phenology.
    See https://en.wikipedia.org/wiki/Growing_degree-day for examples (:cite:t:`wikipedia_contributors_growing_2021`).
    """
    thresh = convert_units_to(thresh, "K")
    tas = convert_units_to(tas, "K")
    sum_thresh = convert_units_to(sum_thresh, "K days")

    if op in ["<", "<=", "lt", "le"]:
        c = thresh - tas
    elif op in [">", ">=", "gt", "ge"]:
        c = tas - thresh
    else:
        raise NotImplementedError(f"op: '{op}'.")

    def _exceedance_date(grp):
        strt_idx = rl.index_of_date(grp.time, after_date, max_idxs=1, default=0)
        if (
            strt_idx.size == 0
        ):  # The date is not within the group. Happens at boundaries.
            return xarray.full_like(grp.isel(time=0), np.nan, float).drop_vars("time")  # type: ignore

        return rl.first_run_after_date(
            grp.where(grp.time >= grp.time[strt_idx][0]).cumsum("time") > sum_thresh,
            window=1,
            date=None,
        )

    out = c.clip(0).resample(time=freq).map(_exceedance_date)
    out.attrs.update(units="", is_dayofyear=np.int32(1), calendar=get_calendar(tas))
    return out


@declare_units(snd="[length]", thresh="[length]")
def winter_storm(
    snd: xarray.DataArray, thresh: str = "25 cm", freq: str = "AS-JUL"
) -> xarray.DataArray:
    """Days with snowfall over threshold.

    Number of days with snowfall accumulation greater or equal to threshold.

    Parameters
    ----------
    snd : xarray.DataArray
        Surface snow depth.
    thresh : str
        Threshold on snowfall accumulation require to label an event a `winter storm`.
    freq : str
        Resampling frequency.

    Returns
    -------
    xarray.DataArray
        Number of days per period identified as winter storms.

    Notes
    -----
    Snowfall accumulation is estimated by the change in snow depth.
    """
    thresh = convert_units_to(thresh, snd)

    # Compute daily accumulation
    acc = snd.diff(dim="time")

    # Winter storm condition
    out = threshold_count(acc, ">=", thresh, freq)

    out.attrs["units"] = to_agg_units(out, snd, "count")
    return out<|MERGE_RESOLUTION|>--- conflicted
+++ resolved
@@ -140,14 +140,10 @@
     window : int
         Minimum number of days with temperature below threshold to qualify as a cold spell.
     freq : str
-<<<<<<< HEAD
       Resampling frequency.
     resample_before_rl : {"from_context", True, False}
       Determines if the resampling should take place before or after the run
       length encoding (or a similar algorithm) is applied to runs.
-=======
-         Resampling frequency.
->>>>>>> 0d5c393b
 
     Returns
     -------
@@ -199,18 +195,10 @@
     window : int
         Minimum number of days with temperature below threshold to qualify as a cold spell.
     freq : str
-<<<<<<< HEAD
       Resampling frequency.
     resample_before_rl : {"from_context", True, False}
       Determines if the resampling should take place before or after the run
-      length encoding (or a similar algorithm) is applied to runs.
-=======
-        Resampling frequency.
->>>>>>> 0d5c393b
-
-    Returns
-    -------
-    xarray.DataArray, [dimensionless]
+
         Cold spell frequency.
 
     """
@@ -439,14 +427,10 @@
     thresh : str
         Threshold precipitation on which to base evaluation.
     freq : str
-<<<<<<< HEAD
       Resampling frequency.
     resample_before_rl : {"from_context", True, False}
       Determines if the resampling should take place before or after the run
       length encoding (or a similar algorithm) is applied to runs.
-=======
-        Resampling frequency.
->>>>>>> 0d5c393b
 
     Returns
     -------
@@ -540,14 +524,10 @@
     window : int
         Minimum number of days with temperature above threshold needed for evaluation.
     freq : str
-<<<<<<< HEAD
       Resampling frequency.
     resample_before_rl : {"from_context", True, False}
       Determines if the resampling should take place before or after the run
       length encoding (or a similar algorithm) is applied to runs.
-=======
-         Resampling frequency.
->>>>>>> 0d5c393b
 
     Returns
     -------
