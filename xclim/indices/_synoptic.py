<<<<<<< HEAD
# import cf_xarray
=======
from __future__ import annotations

import cf_xarray  # noqa
>>>>>>> 5cb07daf
import numpy as np
import xarray

from xclim.core.units import convert_units_to, declare_units

# Frequencies : YS: year start, QS-DEC: seasons starting in december, MS: month start
# See https://pandas.pydata.org/pandas-docs/stable/user_guide/timeseries.html

# -------------------------------------------------- #
# ATTENTION: ASSUME ALL INDICES WRONG UNTIL TESTED ! #
# -------------------------------------------------- #

__all__ = [
    "jetstream_metric_woollings",
]


@declare_units(ua="[speed]")
def jetstream_metric_woollings(
    ua: xarray.DataArray,
) -> xarray.DataArray:
    """Strength and latitude of jetstream.

    Identify latitude and strength of maximum smoothed zonal wind speed in the region from 15 to 75°N and -60 to 0°E.

    Warnings
    --------
    This metric expects eastward wind component (u) to be on a regular grid (i.e. Plate Carree, 1D lat and lon)

    Parameters
    ----------
    ua : xarray.DataArray
      Eastward wind component (u) at between 750 and 950 hPa.

    Returns
    -------
    xarray.DataArray
      Daily time series of latitude of jetstream.
    xarray.DataArray
      Daily time series of strength of jetstream.

    References
    ----------
    .. [woollings2010] Woollings, T., Hannachi, A., & Hoskins, B. (2010). Variability of the North Atlantic eddy‐driven jet stream. Quarterly Journal of the Royal Meteorological Society, 136(649), 856-868.

    """
    lon_min = -60
    lon_max = 0
    lons_within_range = any(
        (ua.cf["longitude"] >= lon_min) & (ua.cf["longitude"] <= lon_max)
    )
    if not lons_within_range:
        raise ValueError(
            f"Longitude values need to be in a range between {lon_min}-{lon_max}. Consider changing the longitude coordinates to between -180.E–180.W"
        )

    # get latitude & eastward wind component units
    lat_units = ua.cf["latitude"].units
    ua_units = ua.units
    lat_name = ua.cf["latitude"].name

    # select only relevant hPa levels, compute zonal mean windspeed
    pmin = convert_units_to("750 hPa", ua.cf["pressure"])
    pmax = convert_units_to("950 hPa", ua.cf["pressure"])

    ua = ua.cf.sel(
        pressure=slice(pmin, pmax),
        latitude=slice(15, 75),
        longitude=slice(lon_min, lon_max),
    )

    zonal_mean = ua.cf.mean(["pressure", "longitude"])

    # apply Lanczos filter - parameters are hard-coded following those used in Woollings (2010)
    filter_freq = 10
    window_size = 61
    cutoff = 1 / filter_freq
    if ua.time.size <= filter_freq or ua.time.size <= window_size:
        raise ValueError(
            f"Time series is too short to apply 61-day Lanczos filter (got a length of  {ua.time.size})"
        )

    # compute low-pass filter weights
    lanczos_weights = _compute_low_pass_filter_weights(
        window_size=window_size, cutoff=cutoff
    )
    # apply the filter
    ua_lf = (
        zonal_mean.rolling(time=window_size, center=True)
        .construct("window")
        .dot(lanczos_weights)
    )
    jetlat = ua_lf.cf.idxmax(lat_name).rename("jetlat").assign_attrs(units=lat_units)
    jetstr = ua_lf.cf.max(lat_name).rename("jetstr").assign_attrs(units=ua_units)
    return jetlat, jetstr


def _compute_low_pass_filter_weights(
    window_size: int, cutoff: float
) -> xarray.DataArray:
    order = ((window_size - 1) // 2) + 1
    nwts = 2 * order + 1
    w = np.zeros([nwts])
    n = nwts // 2
    w[n] = 2 * cutoff
    k = np.arange(1.0, n)
    sigma = np.sin(np.pi * k / n) * n / (np.pi * k)
    firstfactor = np.sin(2.0 * np.pi * cutoff * k) / (np.pi * k)
    w[n - 1 : 0 : -1] = firstfactor * sigma
    w[n + 1 : -1] = firstfactor * sigma

    lanczos_weights = xarray.DataArray(w[0 + (window_size % 2) : -1], dims=["window"])
    return lanczos_weights<|MERGE_RESOLUTION|>--- conflicted
+++ resolved
@@ -1,10 +1,6 @@
-<<<<<<< HEAD
-# import cf_xarray
-=======
 from __future__ import annotations
 
 import cf_xarray  # noqa
->>>>>>> 5cb07daf
 import numpy as np
 import xarray
 
