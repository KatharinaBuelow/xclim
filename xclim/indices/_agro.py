--- conflicted
+++ resolved
@@ -1,10 +1,5 @@
 # noqa: D100
 from __future__ import annotations
-<<<<<<< HEAD
-import warnings
-=======
-
->>>>>>> f22dad02
 from typing import cast
 
 import numpy as np
