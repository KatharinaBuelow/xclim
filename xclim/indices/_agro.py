# noqa: D100
from __future__ import annotations

import warnings

import numpy as np
import xarray

import xclim.indices as xci
import xclim.indices.run_length as rl
from xclim.core.calendar import parse_offset, resample_doy, select_time
from xclim.core.units import convert_units_to, declare_units, rate2amount, to_agg_units
from xclim.core.utils import DayOfYearStr, uses_dask
from xclim.indices._threshold import first_day_above, first_day_below, freshet_start
from xclim.indices.generic import aggregate_between_dates
from xclim.indices.helpers import _gather_lat, day_lengths
from xclim.indices.stats import dist_method, fit

# Frequencies : YS: year start, QS-DEC: seasons starting in december, MS: month start
# See https://pandas.pydata.org/pandas-docs/stable/user_guide/timeseries.html

# -------------------------------------------------- #
# ATTENTION: ASSUME ALL INDICES WRONG UNTIL TESTED ! #
# -------------------------------------------------- #

__all__ = [
    "biologically_effective_degree_days",
    "huglin_index",
    "cool_night_index",
    "corn_heat_units",
    "dry_spell_frequency",
    "dry_spell_total_length",
    "effective_growing_degree_days",
    "latitude_temperature_index",
    "qian_weighted_mean_average",
    "water_budget",
    "standardized_precipitation_index",
    "standardized_precipitation_evapotranspiration_index",
]


@declare_units(
    tasmin="[temperature]",
    tasmax="[temperature]",
    thresh_tasmin="[temperature]",
    thresh_tasmax="[temperature]",
)
def corn_heat_units(
    tasmin: xarray.DataArray,
    tasmax: xarray.DataArray,
    thresh_tasmin: str = "4.44 degC",
    thresh_tasmax: str = "10 degC",
) -> xarray.DataArray:
    r"""Corn heat units.

    Temperature-based index used to estimate the development of corn crops.
    Formula adapted from :cite:t:`bootsma_risk_1999`.

    Parameters
    ----------
    tasmin : xarray.DataArray
        Minimum daily temperature.
    tasmax : xarray.DataArray
        Maximum daily temperature.
    thresh_tasmin : str
        The minimum temperature threshold needed for corn growth.
    thresh_tasmax : str
        The maximum temperature threshold needed for corn growth.

    Returns
    -------
    xarray.DataArray, [unitless]
        Daily corn heat units.

    Notes
    -----
    Formula used in calculating the Corn Heat Units for the Agroclimatic Atlas of Quebec :cite:p:`audet_atlas_2012`.

    The thresholds of 4.44°C for minimum temperatures and 10°C for maximum temperatures were selected following
    the assumption that no growth occurs below these values.

    Let :math:`TX_{i}` and :math:`TN_{i}` be the daily maximum and minimum temperature at day :math:`i`. Then the daily
    corn heat unit is:

    .. math::
        CHU_i = \frac{YX_{i} + YN_{i}}{2}

    with

    .. math::

        YX_i & = 3.33(TX_i -10) - 0.084(TX_i -10)^2, &\text{if } TX_i > 10°C

        YN_i & = 1.8(TN_i -4.44), &\text{if } TN_i > 4.44°C

    where :math:`YX_{i}` and :math:`YN_{i}` is 0 when :math:`TX_i \leq 10°C` and :math:`TN_i \leq 4.44°C`, respectively.

    References
    ----------
    :cite:cts:`audet_atlas_2012,bootsma_risk_1999`

    """
    tasmin = convert_units_to(tasmin, "degC")
    tasmax = convert_units_to(tasmax, "degC")
    thresh_tasmin = convert_units_to(thresh_tasmin, "degC")
    thresh_tasmax = convert_units_to(thresh_tasmax, "degC")

    mask_tasmin = tasmin > thresh_tasmin
    mask_tasmax = tasmax > thresh_tasmax

    chu = (
        xarray.where(mask_tasmin, 1.8 * (tasmin - thresh_tasmin), 0)
        + xarray.where(
            mask_tasmax,
            (3.33 * (tasmax - thresh_tasmax) - 0.084 * (tasmax - thresh_tasmax) ** 2),
            0,
        )
    ) / 2

    chu.attrs["units"] = ""
    return chu


@declare_units(
    tas="[temperature]",
    tasmax="[temperature]",
    lat="[]",
    thresh="[temperature]",
)
def huglin_index(
    tas: xarray.DataArray,
    tasmax: xarray.DataArray,
    lat: xarray.DataArray | None = None,
    thresh: str = "10 degC",
    method: str = "smoothed",
    start_date: DayOfYearStr = "04-01",
    end_date: DayOfYearStr = "10-01",
    freq: str = "YS",
) -> xarray.DataArray:
    r"""Huglin Heliothermal Index.

    Growing-degree days with a base of 10°C and adjusted for latitudes between 40°N and 50°N for April-September
    (Northern Hemisphere; October-March in Southern Hemisphere). Originally proposed in :cite:t:`huglin_nouveau_1978`.
    Used as a heat-summation metric in viticulture agroclimatology.

    Parameters
    ----------
    tas : xarray.DataArray
        Mean daily temperature.
    tasmax : xarray.DataArray
        Maximum daily temperature.
    lat : xarray.DataArray
        Latitude coordinate.
        If None, a CF-conformant "latitude" field must be available within the passed DataArray.
    thresh : str
        The temperature threshold.
    method : {"smoothed", "icclim", "jones"}
        The formula to use for the latitude coefficient calculation.
    start_date : DayOfYearStr
        The hemisphere-based start date to consider (north = April, south = October).
    end_date : DayOfYearStr
        The hemisphere-based start date to consider (north = October, south = April). This date is non-inclusive.
    freq : str
        Resampling frequency (default: "YS"; For Southern Hemisphere, should be "AS-JUL").

    Returns
    -------
    xarray.DataArray, [unitless]
        Huglin heliothermal index (HI).

    Notes
    -----
    Let :math:`TX_{i}` and :math:`TG_{i}` be the daily maximum and mean temperature at day :math:`i` and
    :math:`T_{thresh}` the base threshold needed for heat summation (typically, 10 degC). A day-length multiplication,
    :math:`k`, based on latitude, :math:`lat`, is also considered. Then the Huglin heliothermal index for dates between
    1 April and 30 September is:

    .. math::
        HI = \sum_{i=\text{April 1}}^{\text{September 30}} \left( \frac{TX_i  + TG_i)}{2} - T_{thresh} \right) * k

    For the `smoothed` method, the day-length multiplication factor, :math:`k`, is calculated as follows:

    .. math::
        k = f(lat) = \begin{cases}
                        1, & \text{if } |lat| <= 40 \\
                        1 + ((abs(lat) - 40) / 10) * 0.06, & \text{if } 40 < |lat| <= 50 \\
                        NaN, & \text{if } |lat| > 50 \\
                     \end{cases}

    For compatibility with ICCLIM, `end_date` should be set to `11-01`, `method` should be set to `icclim`. The
    day-length multiplication factor, :math:`k`, is calculated as follows:

    .. math::
        k = f(lat) = \begin{cases}
                        1.0, & \text{if } |lat| <= 40 \\
                        1.02, & \text{if } 40 < |lat| <= 42 \\
                        1.03, & \text{if } 42 < |lat| <= 44 \\
                        1.04, & \text{if } 44 < |lat| <= 46 \\
                        1.05, & \text{if } 46 < |lat| <= 48 \\
                        1.06, & \text{if } 48 < |lat| <= 50 \\
                        NaN, & \text{if } |lat| > 50 \\
                    \end{cases}

    A more robust day-length calculation based on latitude, calendar, day-of-year, and obliquity is available with
    `method="jones"`.
    See: :py:func:`xclim.indices.generic.day_lengths` or :cite:t:`hall_spatial_2010` for more information.

    References
    ----------
    :cite:cts:`huglin_nouveau_1978, hall_spatial_2010`

    """
    tas = convert_units_to(tas, "degC")
    tasmax = convert_units_to(tasmax, "degC")
    thresh = convert_units_to(thresh, "degC")

    if lat is None:
        lat = _gather_lat(tas)

    if method.lower() == "smoothed":
        lat_mask = abs(lat) <= 50
        lat_coefficient = ((abs(lat) - 40) / 10).clip(min=0) * 0.06
        k = 1 + xarray.where(lat_mask, lat_coefficient, np.NaN)
        k_aggregated = 1
    elif method.lower() == "icclim":
        k_f = [0, 0.02, 0.03, 0.04, 0.05, 0.06]

        k = 1 + xarray.where(
            abs(lat) <= 40,
            k_f[0],
            xarray.where(
                (40 < abs(lat)) & (abs(lat) <= 42),
                k_f[1],
                xarray.where(
                    (42 < abs(lat)) & (abs(lat) <= 44),
                    k_f[2],
                    xarray.where(
                        (44 < abs(lat)) & (abs(lat) <= 46),
                        k_f[3],
                        xarray.where(
                            (46 < abs(lat)) & (abs(lat) <= 48),
                            k_f[4],
                            xarray.where(
                                (48 < abs(lat)) & (abs(lat) <= 50), k_f[5], np.NaN
                            ),
                        ),
                    ),
                ),
            ),
        )
        k_aggregated = 1
    elif method.lower() == "jones":
        day_length = aggregate_between_dates(
            day_lengths(dates=tas.time, lat=lat, method="simple"),
            start=start_date,
            end=end_date,
            op="sum",
            freq=freq,
        )
        k = 1
        k_aggregated = 2.8311e-4 * day_length + 0.30834
    else:
        raise NotImplementedError(f"'{method}' method is not implemented.")

    hi = (((tas + tasmax) / 2) - thresh).clip(min=0) * k
    hi = (
        aggregate_between_dates(hi, start=start_date, end=end_date, freq=freq)
        * k_aggregated
    )

    hi.attrs["units"] = ""
    return hi


@declare_units(
    tasmin="[temperature]",
    tasmax="[temperature]",
    lat="[]",
    thresh_tasmin="[temperature]",
    low_dtr="[temperature]",
    high_dtr="[temperature]",
    max_daily_degree_days="[temperature]",
)
def biologically_effective_degree_days(
    tasmin: xarray.DataArray,
    tasmax: xarray.DataArray,
    lat: xarray.DataArray | None = None,
    thresh_tasmin: str = "10 degC",
    method: str = "gladstones",
    low_dtr: str = "10 degC",
    high_dtr: str = "13 degC",
    max_daily_degree_days: str = "9 degC",
    start_date: DayOfYearStr = "04-01",
    end_date: DayOfYearStr = "11-01",
    freq: str = "YS",
) -> xarray.DataArray:
    r"""Biologically effective growing degree days.

    Growing-degree days with a base of 10°C and an upper limit of 19°C and adjusted for latitudes between 40°N and 50°N
    for April to October (Northern Hemisphere; October to April in Southern Hemisphere). A temperature range adjustment
    also promotes small and large swings in daily temperature range. Used as a heat-summation metric in viticulture
    agroclimatology.

    Parameters
    ----------
    tasmin : xarray.DataArray
        Minimum daily temperature.
    tasmax : xarray.DataArray
        Maximum daily temperature.
    lat : xarray.DataArray, optional
        Latitude coordinate.
        If None and method in ["gladstones", "icclim"],
        a CF-conformant "latitude" field must be available within the passed DataArray.
    thresh_tasmin : str
        The minimum temperature threshold.
    method : {"gladstones", "icclim", "jones"}
        The formula to use for the calculation.
        The "gladstones" integrates a daily temperature range and latitude coefficient. End_date should be "11-01".
        The "icclim" method ignores daily temperature range and latitude coefficient. End date should be "10-01".
        The "jones" method integrates axial tilt, latitude, and day-of-year on coefficient. End_date should be "11-01".
    low_dtr : str
        The lower bound for daily temperature range adjustment (default: 10°C).
    high_dtr : str
        The higher bound for daily temperature range adjustment (default: 13°C).
    max_daily_degree_days : str
        The maximum amount of biologically effective degrees days that can be summed daily.
    start_date : DayOfYearStr
        The hemisphere-based start date to consider (north = April, south = October).
    end_date : DayOfYearStr
        The hemisphere-based start date to consider (north = October, south = April). This date is non-inclusive.
    freq : str
        Resampling frequency (default: "YS"; For Southern Hemisphere, should be "AS-JUL").

    Returns
    -------
    xarray.DataArray, [K days]
        Biologically effective growing degree days (BEDD)

    Warnings
    --------
    Lat coordinate must be provided if method is "gladstones" or "jones".

    Notes
    -----
    The tasmax ceiling of 19°C is assumed to be the max temperature beyond which no further gains from daily temperature
    occur. Indice originally published in :cite:t:`gladstones_viticulture_1992`.

    Let :math:`TX_{i}` and :math:`TN_{i}` be the daily maximum and minimum temperature at day :math:`i`, :math:`lat`
    the latitude of the point of interest, :math:`degdays_{max}` the maximum amount of degrees that can be summed per
    day (typically, 9). Then the sum of daily biologically effective growing degree day (BEDD) units between 1 April and
    31 October is:

    .. math::

        BEDD_i = \sum_{i=\text{April 1}}^{\text{October 31}} min\left( \left( max\left( \frac{TX_i  + TN_i)}{2} - 10, 0 \right) * k \right) + TR_{adj}, degdays_{max}\right)

    .. math::

        TR_{adj} = f(TX_{i}, TN_{i}) = \begin{cases}
        0.25(TX_{i} - TN_{i} - 13), & \text{if } (TX_{i} - TN_{i}) > 13 \\
        0, & \text{if } 10 < (TX_{i} - TN_{i}) < 13\\
        0.25(TX_{i} - TN_{i} - 10), & \text{if } (TX_{i} - TN_{i}) < 10 \\
        \end{cases}

    .. math::

        k = f(lat) = 1 + \left(\frac{\left| lat  \right|}{50} * 0.06,  \text{if }40 < |lat| <50, \text{else } 0\right)

    A second version of the BEDD (`method="icclim"`) does not consider :math:`TR_{adj}` and :math:`k` and employs a
    different end date (30 September) :cite:p:`project_team_eca&d_algorithm_2013`.
    The simplified formula is as follows:

    .. math::

        BEDD_i = \sum_{i=\text{April 1}}^{\text{September 30}} min\left( max\left(\frac{TX_i  + TN_i)}{2} - 10, 0\right), degdays_{max}\right)

    References
    ----------
    :cite:cts:`gladstones_viticulture_1992,project_team_eca&d_algorithm_2013`
    """
    tasmin = convert_units_to(tasmin, "degC")
    tasmax = convert_units_to(tasmax, "degC")
    thresh_tasmin = convert_units_to(thresh_tasmin, "degC")
    max_daily_degree_days = convert_units_to(max_daily_degree_days, "degC")

    if method.lower() in ["gladstones", "jones"]:
        low_dtr = convert_units_to(low_dtr, "degC")
        high_dtr = convert_units_to(high_dtr, "degC")
        dtr = tasmax - tasmin
        tr_adj = 0.25 * xarray.where(
            dtr > high_dtr,
            dtr - high_dtr,
            xarray.where(dtr < low_dtr, dtr - low_dtr, 0),
        )

        if lat is None:
            lat = _gather_lat(tasmin)

        if method.lower() == "gladstones":
            if isinstance(lat, (int, float)):
                lat = xarray.DataArray(lat)
            lat_mask = abs(lat) <= 50
            k = 1 + xarray.where(
                lat_mask, ((abs(lat) - 40) * 0.06 / 10).clip(0, None), 0
            )
            k_aggregated = 1
        else:
            day_length = aggregate_between_dates(
                day_lengths(dates=tasmin.time, lat=lat, method="simple"),
                start=start_date,
                end=end_date,
                freq=freq,
            )
            k = 1
            k_huglin = 2.8311e-4 * day_length + 0.30834
            k_aggregated = 1.1135 * k_huglin - 0.1352
    elif method.lower() == "icclim":
        k = 1
        tr_adj = 0
        k_aggregated = 1
    else:
        raise NotImplementedError()

    bedd = ((((tasmin + tasmax) / 2) - thresh_tasmin).clip(min=0) * k + tr_adj).clip(
        max=max_daily_degree_days
    )

    bedd = (
        aggregate_between_dates(bedd, start=start_date, end=end_date, freq=freq)
        * k_aggregated
    )

    bedd.attrs["units"] = "K days"
    return bedd


@declare_units(tasmin="[temperature]")
def cool_night_index(
    tasmin: xarray.DataArray,
    lat: xarray.DataArray | str | None = None,
    freq: str = "YS",
) -> xarray.DataArray:
    """Cool Night Index.

    Mean minimum temperature for September (northern hemisphere) or March (Southern hemisphere).
    Used in calculating the Géoviticulture Multicriteria Classification System (:cite:t:`tonietto_multicriteria_2004`).

    Parameters
    ----------
    tasmin : xarray.DataArray
        Minimum daily temperature.
    lat : xarray.DataArray or {"north", "south"}, optional
        Latitude coordinate as an array, float or string.
        If None, a CF-conformant "latitude" field must be available within the passed DataArray.
    freq : str
        Resampling frequency.

    Returns
    -------
    xarray.DataArray, [degC]
        Mean of daily minimum temperature for month of interest.

    Notes
    -----
    Given that this indice only examines September and March months, it is possible to send in DataArrays containing
    only these timesteps. Users should be aware that due to the missing values checks in wrapped Indicators, datasets
    that are missing several months will be flagged as invalid. This check can be ignored by setting the following
    context:

    Examples
    --------
    >>> from xclim.indices import cool_night_index
    >>> tasmin = xr.open_dataset(path_to_tasmin_file).tasmin
    >>> cni = cool_night_index(tasmin)

    References
    ----------
    :cite:cts:`tonietto_multicriteria_2004`
    """
    tasmin = convert_units_to(tasmin, "degC")

    # Use September in northern hemisphere, March in southern hemisphere.
    months = tasmin.time.dt.month

    if lat is None:
        lat = _gather_lat(tasmin)
    if isinstance(lat, xarray.DataArray):
        month = xarray.where(lat > 0, 9, 3)
    elif isinstance(lat, str):
        if lat.lower() == "north":
            month = 9
        elif lat.lower() == "south":
            month = 3
        else:
            raise ValueError(f"Latitude value unsupported: {lat}.")
    else:
        raise ValueError(f"Latitude: {lat}.")

    tasmin = tasmin.where(months == month, drop=True)

    cni = tasmin.resample(time=freq).mean(keep_attrs=True)
    cni.attrs["units"] = "degC"
    return cni


@declare_units(tas="[temperature]", lat="[]")
def latitude_temperature_index(
    tas: xarray.DataArray,
    lat: xarray.DataArray | None = None,
    lat_factor: float = 75,
    freq: str = "YS",
) -> xarray.DataArray:
    """Latitude-Temperature Index.

    Mean temperature of the warmest month with a latitude-based scaling factor :cite:p:`jackson_prediction_1988`.
    Used for categorizing wine-growing regions.

    Parameters
    ----------
    tas : xarray.DataArray
        Mean daily temperature.
    lat : xarray.DataArray, optional
        Latitude coordinate.
        If None, a CF-conformant "latitude" field must be available within the passed DataArray.
    lat_factor : float
        Latitude factor. Maximum poleward latitude. Default: 75.
    freq : str
        Resampling frequency.

    Returns
    -------
    xarray.DataArray, [unitless]
        Latitude Temperature Index.

    Notes
    -----
    The latitude factor of `75` is provided for examining the poleward expansion of wine-growing climates under
    scenarios of climate change (modified from :cite:t:`kenny_assessment_1992`). For comparing 20th century/observed
    historical records, the original scale factor of `60` is more appropriate.

    Let :math:`Tn_{j}` be the average temperature for a given month :math:`j`, :math:`lat_{f}` be the latitude factor,
    and :math:`lat` be the latitude of the area of interest. Then the Latitude-Temperature Index (:math:`LTI`) is:

    .. math::

        LTI = max(TN_{j}: j = 1..12)(lat_f - |lat|)

    References
    ----------
    :cite:cts:`jackson_prediction_1988,kenny_assessment_1992`
    """
    tas = convert_units_to(tas, "degC")

    tas = tas.resample(time="MS").mean(dim="time", keep_attrs=True)
    mtwm = tas.resample(time=freq).max(dim="time", keep_attrs=True)

    if lat is None:
        lat = _gather_lat(tas)

    lat_mask = (abs(lat) >= 0) & (abs(lat) <= lat_factor)
    lat_coeff = xarray.where(lat_mask, lat_factor - abs(lat), 0)

    lti = mtwm * lat_coeff
    lti.attrs["units"] = ""
    return lti


@declare_units(
    pr="[precipitation]",
    evspsblpot="[precipitation]",
    tasmin="[temperature]",
    tasmax="[temperature]",
    tas="[temperature]",
    lat="[]",
    hurs="[]",
    rsds="[radiation]",
    rsus="[radiation]",
    rlds="[radiation]",
    rlus="[radiation]",
    sfcwind="[speed]",
)
def water_budget(
    pr: xarray.DataArray,
    evspsblpot: xarray.DataArray | None = None,
    tasmin: xarray.DataArray | None = None,
    tasmax: xarray.DataArray | None = None,
    tas: xarray.DataArray | None = None,
    lat: xarray.DataArray | None = None,
    hurs: xarray.DataArray | None = None,
    rsds: xarray.DataArray | None = None,
    rsus: xarray.DataArray | None = None,
    rlds: xarray.DataArray | None = None,
    rlus: xarray.DataArray | None = None,
    sfcwind: xarray.DataArray | None = None,
    method: str = "BR65",
) -> xarray.DataArray:
    r"""Precipitation minus potential evapotranspiration.

    Precipitation minus potential evapotranspiration as a measure of an approximated surface water budget,
    where the potential evapotranspiration can be calculated with a given method.

    Parameters
    ----------
    pr : xarray.DataArray
        Daily precipitation.
    evspsblpot: xarray.DataArray, optional
        Potential evapotranspiration
    tasmin : xarray.DataArray, optional
        Minimum daily temperature.
    tasmax : xarray.DataArray, optional
        Maximum daily temperature.
    tas : xarray.DataArray, optional
        Mean daily temperature.
    lat : xarray.DataArray, optional
        Latitude coordinate, needed if evspsblpot is not given.
        If None, a CF-conformant "latitude" field must be available within the `pr` DataArray.
    hurs : xarray.DataArray, optional
        Relative humidity.
    rsds : xarray.DataArray, optional
        Surface Downwelling Shortwave Radiation
    rsus : xarray.DataArray, optional
        Surface Upwelling Shortwave Radiation
    rlds : xarray.DataArray, optional
        Surface Downwelling Longwave Radiation
    rlus : xarray.DataArray, optional
        Surface Upwelling Longwave Radiation
    sfcwind : xarray.DataArray, optional
        Surface wind velocity (at 10 m)
    method : str
        Method to use to calculate the potential evapotranspiration.

    See Also
    --------
    xclim.indicators.atmos.potential_evapotranspiration

    Returns
    -------
    xarray.DataArray
        Precipitation minus potential evapotranspiration.
    """
    pr = convert_units_to(pr, "kg m-2 s-1")

    if lat is None and evspsblpot is None:
        lat = _gather_lat(pr)

    if evspsblpot is None:
        pet = xci.potential_evapotranspiration(
            tasmin=tasmin,
            tasmax=tasmax,
            tas=tas,
            lat=lat,
            hurs=hurs,
            rsds=rsds,
            rsus=rsus,
            rlds=rlds,
            rlus=rlus,
            sfcwind=sfcwind,
            method=method,
        )
    else:
        pet = convert_units_to(evspsblpot, "kg m-2 s-1")

    if xarray.infer_freq(pet.time) == "MS":
        pr = pr.resample(time="MS").mean(dim="time", keep_attrs=True)

    out = pr - pet

    out.attrs["units"] = pr.attrs["units"]
    return out


@declare_units(
    pr="[precipitation]",
    pr_cal="[precipitation]",
)
def standardized_precipitation_index(
    pr: xarray.DataArray,
    pr_cal: xarray.DataArray,
    freq: str = "MS",
    window: int = 1,
    dist: str = "gamma",
    method: str = "APP",
) -> xarray.DataArray:
    r"""Standardized Precipitation Index (SPI).

    Parameters
    ----------
    pr : xarray.DataArray
        Daily precipitation.
    pr_cal : xarray.DataArray
        Daily precipitation used for calibration. Usually this is a temporal subset of `pr` over some reference period.
    freq : str
        Resampling frequency. A monthly or daily frequency is expected.
    window : int
<<<<<<< HEAD
      Averaging window length relative to the resampling frequency. For example, if `freq="MS"`,
      i.e. a monthly resampling, the window is an integer number of months.
    dist : {'gamma', 'fisk'}
      Name of the univariate distribution.
      (see :py:mod:`scipy.stats`).
=======
        Averaging window length relative to the resampling frequency. For example, if `freq="MS"`,
        i.e. a monthly resampling, the window is an integer number of months.
    dist : {'gamma'}
         Name of the univariate distribution, only `gamma` is currently implemented
        (see :py:mod:`scipy.stats`).
>>>>>>> 0d5c393b
    method : {'APP', 'ML'}
        Name of the fitting method, such as `ML` (maximum likelihood), `APP` (approximate). The approximate method
        uses a deterministic function that doesn't involve any optimization.

    Returns
    -------
    xarray.DataArray, [unitless]
        Standardized Precipitation Index.

    Notes
    -----
    The length `N` of the N-month SPI is determined by choosing the `window = N`.
    Supported statistical distributions are: ["gamma"]

    Example
    -------
    >>> from datetime import datetime
    >>> from xclim.indices import standardized_precipitation_index
    >>> ds = xr.open_dataset(path_to_pr_file)
    >>> pr = ds.pr
    >>> pr_cal = pr.sel(time=slice(datetime(1990, 5, 1), datetime(1990, 8, 31)))
    >>> spi_3 = standardized_precipitation_index(
    ...     pr, pr_cal, freq="MS", window=3, dist="gamma", method="ML"
    ... )  # Computing SPI-3 months using a gamma distribution for the fit

    References
    ----------
    :cite:cts:`mckee_relationship_1993`

    """
    # "WPM" method doesn't seem to work for gamma or pearson3
    dist_and_methods = {"gamma": ["ML", "APP"], "fisk": ["ML"]}
    if dist not in dist_and_methods:
        raise NotImplementedError(f"The distribution `{dist}` is not supported.")
    if method not in dist_and_methods[dist]:
        raise NotImplementedError(
            f"The method `{method}` is not supported for distribution `{dist}`."
        )

    # calibration period
    cal_period = pr_cal.time[[0, -1]].dt.strftime("%Y-%m-%dT%H:%M:%S").values.tolist()

    # Determine group type
    if freq == "D" or freq is None:
        freq = "D"
        group = "time.dayofyear"
    else:
        _, base, _, _ = parse_offset(freq)
        if base in ["M"]:
            group = "time.month"
        else:
            raise NotImplementedError(f"Resampling frequency `{freq}` not supported.")

    # Resampling precipitations
    if freq != "D":
        pr = pr.resample(time=freq).mean(keep_attrs=True)
        pr_cal = pr_cal.resample(time=freq).mean(keep_attrs=True)

        def needs_rechunking(da):
            if uses_dask(da) and len(da.chunks[da.get_axis_num("time")]) > 1:
                warnings.warn(
                    "The input data is chunked on time dimension and must be fully rechunked to"
                    " run `fit` on groups ."
                    " Beware, this operation can significantly increase the number of tasks dask"
                    " has to handle.",
                    stacklevel=2,
                )
                return True
            return False

        if needs_rechunking(pr):
            pr = pr.chunk({"time": -1})
        if needs_rechunking(pr_cal):
            pr_cal = pr_cal.chunk({"time": -1})

    # Rolling precipitations
    if window > 1:
        pr = pr.rolling(time=window).mean(skipna=False, keep_attrs=True)
        pr_cal = pr_cal.rolling(time=window).mean(skipna=False, keep_attrs=True)

    # Obtain fitting params and expand along time dimension
    def resample_to_time(da, da_ref):
        if freq == "D":
            da = resample_doy(da, da_ref)
        else:
            da = da.rename(month="time").reindex(time=da_ref.time.dt.month)
            da["time"] = da_ref.time
        return da

    params = pr_cal.groupby(group).map(lambda x: fit(x, dist, method))
    params = resample_to_time(params, pr)

    # ppf to cdf
    if dist in ["gamma", "fisk"]:
        prob_pos = dist_method("cdf", params, pr.where(pr > 0))
        prob_zero = resample_to_time(
            pr.groupby(group).map(
                lambda x: (x == 0).sum("time") / x.notnull().sum("time")
            ),
            pr,
        )
        prob = prob_zero + (1 - prob_zero) * prob_pos

    # Invert to normal distribution with ppf and obtain SPI
    params_norm = xarray.DataArray(
        [0, 1],
        dims=["dparams"],
        coords=dict(dparams=(["loc", "scale"])),
        attrs=dict(scipy_dist="norm"),
    )
    spi = dist_method("ppf", params_norm, prob)
    spi.attrs["units"] = ""
    spi.attrs["calibration_period"] = cal_period

    return spi


@declare_units(
    wb="[precipitation]",
    wb_cal="[precipitation]",
)
def standardized_precipitation_evapotranspiration_index(
    wb: xarray.DataArray,
    wb_cal: xarray.DataArray,
    freq: str = "MS",
    window: int = 1,
    dist: str = "gamma",
    method: str = "APP",
) -> xarray.DataArray:
    r"""Standardized Precipitation Evapotranspiration Index (SPEI).

    Precipitation minus potential evapotranspiration data (PET) fitted to a statistical distribution (dist), transformed
    to a cdf,  and inverted back to a gaussian normal pdf. The potential evapotranspiration is calculated with a given
    method (`method`).

    Parameters
    ----------
    wb : xarray.DataArray
        Daily water budget (pr - pet).
    wb_cal : xarray.DataArray
        Daily water budget used for calibration.
    freq : str
        Resampling frequency. A monthly or daily frequency is expected.
    window : int
<<<<<<< HEAD
      Averaging window length relative to the resampling frequency. For example, if `freq="MS"`, i.e. a monthly
      resampling, the window is an integer number of months.
    dist : {'gamma', 'fisk'}
      Name of the univariate distribution. (see :py:mod:`scipy.stats`).
    method : {'APP', 'ML'}
      Name of the fitting method, such as `ML` (maximum likelihood), `APP` (approximate). The approximate method
      uses a deterministic function that doesn't involve any optimization. Available methods
      vary with the distribution: 'gamma':{'APP', 'ML'}, 'fisk':{'ML'}
=======
        Averaging window length relative to the resampling frequency. For example, if `freq="MS"`, i.e. a monthly
        resampling, the window is an integer number of months.
    dist : {'gamma'}
        Name of the univariate distribution. Only "gamma" is currently implemented. (see :py:mod:`scipy.stats`).
    method : {'APP', 'ML'}
        Name of the fitting method, such as `ML` (maximum likelihood), `APP` (approximate). The approximate method
        uses a deterministic function that doesn't involve any optimization.
>>>>>>> 0d5c393b

    Returns
    -------
    xarray.DataArray
        Standardized Precipitation Evapotranspiration Index.

    See Also
    --------
    standardized_precipitation_index

    Notes
    -----
    See Standardized Precipitation Index (SPI) for more details on usage.
    """
    # Allowed distributions are constrained by the SPI function
    if dist in ["gamma", "fisk"]:
        # Distributions bounded by zero: Water budget must be shifted, only positive values
        # are allowed. The offset choice is arbitrary and the same offset as the monocongo
        # library is taken
        offset = convert_units_to(f"{1e3 / (24*60*60*1000)} kg m-2 s-1", wb.units)
        with xarray.set_options(keep_attrs=True):
            wb, wb_cal = wb + offset, wb_cal + offset

    spei = standardized_precipitation_index(wb, wb_cal, freq, window, dist, method)

    return spei


@declare_units(pr="[precipitation]", thresh="[length]")
def dry_spell_frequency(
    pr: xarray.DataArray,
    thresh: str = "1.0 mm",
    window: int = 3,
    freq: str = "YS",
    op: str = "sum",
) -> xarray.DataArray:
    """Return the number of dry periods of n days and more.

    Periods during which the accumulated or maximal daily precipitation amount on a window of n days is under threshold.

    Parameters
    ----------
    pr : xarray.DataArray
        Daily precipitation.
    thresh : str
        Precipitation amount under which a period is considered dry.
        The value against which the threshold is compared depends on  `op` .
    window : int
        Minimum length of the spells.
    freq : str
        Resampling frequency.
    op : {"sum","max"}
        Operation to perform on the window.
        Default is "sum", which checks that the sum of accumulated precipitation over the whole window is less than the
        threshold.
        "max" checks that the maximal daily precipitation amount within the window is less than the threshold.
        This is the same as verifying that each individual day is below the threshold.

    Returns
    -------
    xarray.DataArray, [unitless]
        The {freq} number of dry periods of minimum {window} days.

    Examples
    --------
    >>> from xclim.indices import dry_spell_frequency
    >>> pr = xr.open_dataset(path_to_pr_file).pr
    >>> dsf = dry_spell_frequency(pr=pr, op="sum")
    >>> dsf = dry_spell_frequency(pr=pr, op="max")
    """
    pram = rate2amount(pr, out_units="mm")
    thresh = convert_units_to(thresh, pram)

    agg_pr = getattr(pram.rolling(time=window, center=True), op)()
    out = (
        (agg_pr < thresh)
        .resample(time=freq)
        .map(rl.windowed_run_events, window=1, dim="time")
    )

    out.attrs["units"] = ""
    return out


@declare_units(pr="[precipitation]", thresh="[length]")
def dry_spell_total_length(
    pr: xarray.DataArray,
    thresh: str = "1.0 mm",
    window: int = 3,
    op: str = "sum",
    freq: str = "YS",
    **indexer,
) -> xarray.DataArray:
    """Total length of dry spells.

    Total number of days in dry periods of a minimum length, during which the maximum or
    accumulated precipitation within a window of the same length is under a threshold.

    Parameters
    ----------
    pr : xarray.DataArray
        Daily precipitation.
    thresh : str
        Accumulated precipitation value under which a period is considered dry.
    window : int
        Number of days when the maximum or accumulated precipitation is under threshold.
    op : {"max", "sum"}
        Reduce operation.
    freq : str
        Resampling frequency.
    indexer
        Indexing parameters to compute the indicator on a temporal subset of the data.
        It accepts the same arguments as :py:func:`xclim.indices.generic.select_time`.
        Indexing is done after finding the dry days, but before finding the spells.

    Returns
    -------
    xarray.DataArray, [days]
        The {freq} total number of days in dry periods of minimum {window} days.

    Notes
    -----
    The algorithm assumes days before and after the timeseries are "wet", meaning that the condition for being
    considered part of a dry spell is stricter on the edges. For example, with `window=3` and `op='sum'`, the first day
    of the series is considered part of a dry spell only if the accumulated precipitation within the first three days is
    under the threshold. In comparison, a day in the middle of the series is considered part of a dry spell if any of
    the three 3-day periods of which it is part are considered dry (so a total of five days are included in the
    computation, compared to only three).
    """
    pram = rate2amount(pr, out_units="mm")
    thresh = convert_units_to(thresh, pram)

    pram_pad = pram.pad(time=(0, window))
    mask = getattr(pram_pad.rolling(time=window), op)() < thresh
    dry = (mask.rolling(time=window).sum() >= 1).shift(time=-(window - 1))
    dry = dry.isel(time=slice(0, pram.time.size)).astype(float)

    out = select_time(dry, **indexer).resample(time=freq).sum("time")
    return to_agg_units(out, pram, "count")


@declare_units(tas="[temperature]")
def qian_weighted_mean_average(
    tas: xarray.DataArray, dim: str = "time"
) -> xarray.DataArray:
    r"""Binomial smoothed, five-day weighted mean average temperature.

    Calculates a five-day weighted moving average with emphasis on temperatures closer to day of interest.

    Parameters
    ----------
    tas : xr.DataArray
        Daily mean temperature.
    dim : str
        Time dimension.

    Returns
    -------
    xr.DataArray, [same as tas]
        Binomial smoothed, five-day weighted mean average temperature.

    Notes
    -----
    Qian Modified Weighted Mean Indice originally proposed in :cite:p:`qian_observed_2010`,
    based on :cite:p:`bootsma_impacts_2005`.

    Let :math:`X_{n}` be the average temperature for day :math:`n` and :math:`X_{t}` be the daily mean temperature
    on day :math:`t`. Then the weighted mean average can be calculated as follows:

    .. math::

        \overline{X}_{n} = \frac{X_{n-2} + 4X_{n-1} + 6X_{n} + 4X_{n+1} + X_{n+2}}{16}

    References
    ----------
    :cite:cts:`bootsma_impacts_2005,qian_observed_2010`
    """
    units = tas.attrs["units"]

    weights = xarray.DataArray([0.0625, 0.25, 0.375, 0.25, 0.0625], dims=["window"])
    weighted_mean = tas.rolling({dim: 5}, center=True).construct("window").dot(weights)

    weighted_mean.attrs["units"] = units
    return weighted_mean


@declare_units(
    tasmax="[temperature]",
    tasmin="[temperature]",
    thresh="[temperature]",
)
def effective_growing_degree_days(
    tasmax: xarray.DataArray,
    tasmin: xarray.DataArray,
    *,
    thresh: str = "5 degC",
    method: str = "bootsma",
    after_date: DayOfYearStr = "07-01",
    dim: str = "time",
    freq: str = "YS",
) -> xarray.DataArray:
    r"""Effective growing degree days.

    Growing degree days based on a dynamic start and end of the growing season, as defined in :cite:p:`bootsma_impacts_2005`.

    Parameters
    ----------
    tasmax : xr.DataArray
        Daily mean temperature.
    tasmin : xr.DataArray
        Daily minimum temperature.
    thresh : str
        The minimum temperature threshold.
    method : {"bootsma", "qian"}
        The window method used to determine the temperature-based start date.
        For "bootsma", the start date is defined as 10 days after the average temperature exceeds a threshold (5 degC).
        For "qian", the start date is based on a weighted 5-day rolling average,
        based on :py:func`qian_weighted_mean_average`.
    after_date : str
        Date of the year after which to look for the first frost event. Should have the format '%m-%d'.
    dim : str
        Time dimension.
    freq : str
        Resampling frequency.

    Returns
    -------
    xarray.DataArray, [K days]
        Effective growing degree days (EGDD).

    Notes
    -----
    The effective growing degree days for a given year :math:`EGDD_i` can be calculated as follows:

    .. math::

        EGDD_i = \sum_{i=\text{j_{start}}^{\text{j_{end}}} max\left(TG - Thresh, 0 \right)

    Where :math:`TG` is the mean daly temperature, and :math:`j_{start}` and :math:`j_{end}` are the start and end dates
    of the growing season. The growing season start date methodology is determined via the `method` flag.
    For "bootsma", the start date is defined as 10 days after the average temperature exceeds a threshold (5 degC).
    For "qian", the start date is based on a weighted 5-day rolling average, based on :py:func:`qian_weighted_mean_average`.

    The end date is determined as the day preceding the first day with minimum temperature below 0 degC.

    References
    ----------
    :cite:cts:`bootsma_impacts_2005`
    """
    tasmax = convert_units_to(tasmax, "degC")
    tasmin = convert_units_to(tasmin, "degC")
    thresh = convert_units_to(thresh, "degC")

    tas = (tasmin + tasmax) / 2
    tas.attrs["units"] = "degC"

    if method.lower() == "bootsma":
        fda = first_day_above(tasmin=tas, thresh="5.0 degC", window=1, freq=freq)
        start = fda + 10
    elif method.lower() == "qian":
        tas_weighted = qian_weighted_mean_average(tas=tas, dim=dim)
        start = freshet_start(tas_weighted, thresh=thresh, window=5, freq=freq)
    else:
        raise NotImplementedError(f"Method: {method}.")

    # The day before the first day below 0 degC
    end = (
        first_day_below(
            tasmin=tasmin,
            thresh="0 degC",
            after_date=after_date,
            window=1,
            freq=freq,
        )
        - 1
    )

    deg_days = (tas - thresh).clip(min=0)
    egdd = aggregate_between_dates(deg_days, start=start, end=end, freq=freq)

    return to_agg_units(egdd, tas, op="delta_prod")<|MERGE_RESOLUTION|>--- conflicted
+++ resolved
@@ -692,19 +692,11 @@
     freq : str
         Resampling frequency. A monthly or daily frequency is expected.
     window : int
-<<<<<<< HEAD
-      Averaging window length relative to the resampling frequency. For example, if `freq="MS"`,
-      i.e. a monthly resampling, the window is an integer number of months.
-    dist : {'gamma', 'fisk'}
-      Name of the univariate distribution.
-      (see :py:mod:`scipy.stats`).
-=======
         Averaging window length relative to the resampling frequency. For example, if `freq="MS"`,
         i.e. a monthly resampling, the window is an integer number of months.
-    dist : {'gamma'}
-         Name of the univariate distribution, only `gamma` is currently implemented
+    dist : {"gamma", "fisk"}
+        Name of the univariate distribution.
         (see :py:mod:`scipy.stats`).
->>>>>>> 0d5c393b
     method : {'APP', 'ML'}
         Name of the fitting method, such as `ML` (maximum likelihood), `APP` (approximate). The approximate method
         uses a deterministic function that doesn't involve any optimization.
@@ -849,24 +841,14 @@
     freq : str
         Resampling frequency. A monthly or daily frequency is expected.
     window : int
-<<<<<<< HEAD
-      Averaging window length relative to the resampling frequency. For example, if `freq="MS"`, i.e. a monthly
-      resampling, the window is an integer number of months.
-    dist : {'gamma', 'fisk'}
-      Name of the univariate distribution. (see :py:mod:`scipy.stats`).
-    method : {'APP', 'ML'}
-      Name of the fitting method, such as `ML` (maximum likelihood), `APP` (approximate). The approximate method
-      uses a deterministic function that doesn't involve any optimization. Available methods
-      vary with the distribution: 'gamma':{'APP', 'ML'}, 'fisk':{'ML'}
-=======
         Averaging window length relative to the resampling frequency. For example, if `freq="MS"`, i.e. a monthly
         resampling, the window is an integer number of months.
-    dist : {'gamma'}
-        Name of the univariate distribution. Only "gamma" is currently implemented. (see :py:mod:`scipy.stats`).
+    dist : {'gamma', 'fisk'}
+        Name of the univariate distribution. (see :py:mod:`scipy.stats`).
     method : {'APP', 'ML'}
         Name of the fitting method, such as `ML` (maximum likelihood), `APP` (approximate). The approximate method
-        uses a deterministic function that doesn't involve any optimization.
->>>>>>> 0d5c393b
+        uses a deterministic function that doesn't involve any optimization. Available methods
+        vary with the distribution: 'gamma':{'APP', 'ML'}, 'fisk':{'ML'}
 
     Returns
     -------
