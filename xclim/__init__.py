# -*- coding: utf-8 -*-
"""Climate indices computation package based on Xarray."""
from importlib.resources import contents, path

from xclim.core import units  # noqa
from xclim.core.indicator import build_indicator_module_from_yaml
from xclim.core.locales import load_locale
from xclim.core.options import set_options  # noqa
from xclim.indicators import atmos, land, seaIce  # noqa

__author__ = """Travis Logan"""
__email__ = "logan.travis@ouranos.ca"
<<<<<<< HEAD
__version__ = "0.31.1-beta"
=======
__version__ = "0.31.2-beta"
>>>>>>> 118441f8


# Load official locales
for filename in contents("xclim.data"):
    # Only select <locale>.json and not <module>.<locale>.json
    if filename.endswith(".json") and filename.count(".") == 1:
        locale = filename.split(".")[0]
        with path("xclim.data", filename) as f:
            load_locale(f, locale)


# Virtual modules creation:
with path("xclim.data", "icclim.yml") as f:
    build_indicator_module_from_yaml(f.with_suffix(""), mode="raise")
with path("xclim.data", "anuclim.yml") as f:
    build_indicator_module_from_yaml(f.with_suffix(""), mode="raise")
with path("xclim.data", "cf.yml") as f:
    build_indicator_module_from_yaml(f.with_suffix(""), mode="raise")<|MERGE_RESOLUTION|>--- conflicted
+++ resolved
@@ -10,11 +10,7 @@
 
 __author__ = """Travis Logan"""
 __email__ = "logan.travis@ouranos.ca"
-<<<<<<< HEAD
-__version__ = "0.31.1-beta"
-=======
 __version__ = "0.31.2-beta"
->>>>>>> 118441f8
 
 
 # Load official locales
