# -*- coding: utf-8 -*-

"""
xclim xarray.DataArray utilities module
"""

import numpy as np
import xarray as xr
import pandas as pd
import time
import six
from functools import wraps
import pint
from . import checks
from inspect2 import signature
<<<<<<< HEAD
import abc

=======
import dask
>>>>>>> 5e74afb3

units = pint.UnitRegistry(autoconvert_offset_to_baseunit=True)

units.define(pint.unit.UnitDefinition('percent', '%', (),
                                      pint.converters.ScaleConverter(0.01)))

# Define commonly encountered units not defined by pint
units.define('degrees_north = degree = degrees_N = degreesN = degree_north = degree_N '
             '= degreeN')
units.define('degrees_east = degree = degrees_E = degreesE = degree_east = degree_E = degreeE')
hydro = pint.Context('hydro')
hydro.add_transformation('[mass] / [length]**2', '[length]', lambda ureg, x: x / (1000 * ureg.kg / ureg.m ** 3))
hydro.add_transformation('[mass] / [length]**2 / [time]', '[length] / [time]',
                         lambda ureg, x: x / (1000 * ureg.kg / ureg.m ** 3))
hydro.add_transformation('[length] / [time]', '[mass] / [length]**2 / [time]',
                         lambda ureg, x: x * (1000 * ureg.kg / ureg.m ** 3))
units.add_context(hydro)
units.enable_contexts(hydro)


def get_daily_events(da, da_value, operator):
    r"""
    function that returns a 0/1 mask when a condtion is True or False

    the function returns 1 where operator(da, da_value) is True
                         0 where operator(da, da_value) is False
                         nan where da is nan

    Parameters
    ----------
    da : xarray.DataArray
    da_value : float
    operator : string


    Returns
    -------
    xarray.DataArray

    """
    events = operator(da, da_value) * 1
    events = events.where(~np.isnan(da))
    events = events.rename('events')
    return events


def daily_downsampler(da, freq='YS'):
    r"""Daily climate data downsampler

    Parameters
    ----------
    da : xarray.DataArray
    freq : string

    Returns
    -------
    xarray.DataArray


    Note
    ----

        Usage Example

            grouper = daily_downsampler(da_std, freq='YS')
            x2 = grouper.mean()

            # add time coords to x2 and change dimension tags to time
            time1 = daily_downsampler(da_std.time, freq=freq).first()
            x2.coords['time'] = ('tags', time1.values)
            x2 = x2.swap_dims({'tags': 'time'})
            x2 = x2.sortby('time')
    """

    # generate tags from da.time and freq
    if isinstance(da.time.values[0], np.datetime64):
        years = ['{:04d}'.format(y) for y in da.time.dt.year.values]
        months = ['{:02d}'.format(m) for m in da.time.dt.month.values]
    else:
        # cannot use year, month, season attributes, not available for all calendars ...
        years = ['{:04d}'.format(v.year) for v in da.time.values]
        months = ['{:02d}'.format(v.month) for v in da.time.values]
    seasons = ['DJF DJF MAM MAM MAM JJA JJA JJA SON SON SON DJF'.split()[int(m) - 1] for m in months]

    n_t = da.time.size
    if freq == 'YS':
        # year start frequency
        l_tags = years
    elif freq == 'MS':
        # month start frequency
        l_tags = [years[i] + months[i] for i in range(n_t)]
    elif freq == 'QS-DEC':
        # DJF, MAM, JJA, SON seasons
        # construct tags from list of season+year, increasing year for December
        ys = []
        for i in range(n_t):
            m = months[i]
            s = seasons[i]
            y = years[i]
            if m == '12':
                y = str(int(y) + 1)
            ys.append(y + s)
        l_tags = ys
    else:
        raise RuntimeError('freqency {:s} not implemented'.format(freq))

    # add tags to buffer DataArray
    buffer = da.copy()
    buffer.coords['tags'] = ('time', l_tags)

    # return groupby according to tags
    return buffer.groupby('tags')


def get_ev_length(ev, verbose=True, method=2, timing=True, using_dask_loop=True):
    r"""Function computing event/non-event length

    Parameters
    ----------
    ev : xarray.DataArray
       array of 0/1 values indicating events/non-events with time dimension
    verbose : Logical
       make the program verbose
    method : int, optional
       choice of method to do the computing. See comments in code.
    timing : logical, optional
       if True print timing information
    using_dask_loop : logical, optional
       if True code uses dask to loop the array

    Returns
    -------
    xarray.DataArray
       array containing length of every event/non-event sequences

    Note
    ----

    with input = [0,0,1,1,1,0,0,1,1,1,1], output = [2,2,3,3,3,2,2,4,4,4,4]
         input = [0,1,1,2,2,0,0,0], output = [1,2,2,2,2,3,3,3]

    Has been tested with 1D and 3D DataArray

    # inspire/copy of :
    # https://stackoverflow.com/questions/45886518/identify-consecutive-same-values-in-pandas-dataframe-with-a-groupby
    """

    # make sure we have a time dimension
    assert ('time' in ev.dims)

    # echo option values to output
    if verbose:
        print('get_ev_length options : method={:}, using_dask_loop={:}'.format(method, using_dask_loop))

    # create mask of event change, 1 if no change and 0 otherwise
    # fill first value with 1
    start = ev.isel(time=0)
    if ev.ndim == 1:
        # special 1d case
        start.values = 1
    else:
        start.values[:] = 1
    # compute difference and apply mask
    ev_diff = (ev.diff(dim='time') != 0) * 1
    # add start
    ev_diff = xr.concat((start, ev_diff), dim='time')

    # make cumulative sum
    diff_cumsum = ev_diff.cumsum(dim='time')

    # define method of treating vectors of events
    # tests suggest method2 is faster, followed by method3
    # method1 is noticeably slower ...
    #
    def method1(v):
        # using the pd.Series.value_counts()
        s = pd.Series(v)
        d = s.map(s.value_counts())
        return d

    def method2(v):
        # using np.unique
        useless, ind = np.unique(v, return_index=True)
        i0 = 0
        d = np.zeros_like(v)
        for i in ind:
            ll = i - i0
            d[i0:i] = ll
            i0 = i
        d[i:] = d.size - i
        return d

    def method3(v):
        # variation of method2
        useless, ind = np.unique(v, return_index=True)
        ind = np.append(ind, v.size)
        dur = np.diff(ind)
        d = np.zeros_like(v)
        im = 0
        for idur, id in enumerate(ind[1:]):
            d[im:id] = dur[idur]
            im = id
        return d

    vec_method = {1: method1, 2: method2, 3: method3}[method]

    if timing:
        time0 = time.time()
    # treatment depends on number fo dimensions
    if ev.ndim == 1:
        ev_l = ev.copy()
        v = diff_cumsum.values
        ev_l.values = vec_method(v)
        return ev_l
    else:
        #
        # two way to loop the arrays. Using dask is noticeably faster.
        #
        if not using_dask_loop:
            # multidimension case
            #
            # reshape in 2D to simplify loop using stack
            #
            non_time_dims = [d for d in diff_cumsum.dims if d != 'time']
            mcumsum = diff_cumsum.stack(z=non_time_dims)
            nz = mcumsum.sizes['z']

            # prepare output
            ev_l = mcumsum.copy()

            # loop on stacked array
            for z in range(nz):
                v = mcumsum.isel(z=z).values
                ll = vec_method(v)
                ev_l.isel(z=z).values[:] = ll

            # go back to original shape and return event length
            ev_l = ev_l.unstack('z')
        else:

            # loop with apply_along_axis
            data = dask.array.apply_along_axis(vec_method, diff_cumsum.get_axis_num('time'),
                                               diff_cumsum).compute()
            diff_cumsum.values = data

            ev_l = diff_cumsum

            # reorder dimensions as ev
            ev, ev_l = xr.broadcast(ev, ev_l)

        if timing:
            print('timing for get_ev_length done in {:10.2f}s'.format(time.time() - time0))

        return ev_l


def get_ev_end(ev):
    r"""
    function flaging places when an event sequence ends

    :param ev: xarray DataArray
        array containing 1 for events and 0 for non-events
    :return: ev_end

    e.g. input = [0,0,1,1,1,0,0,1] returns [0,0,0,0,1,0,0,1]

    """

    # find when events finish and mask all other event points
    d = ev.diff(dim='time')
    ev_end = xr.where(d == -1, 1, 0)

    # shift end of events back for proper time alignment
    ev_end['time'] = ev.time[:-1]
    # deal with cases when last timestep is end of period
    ev_end = xr.concat((ev_end, ev.isel(time=-1)), 'time')
    return ev_end


def get_ev_start(ev):
    r"""
    function flaging places when an event sequence starts

    :param ev: xarray DataArray
        array containing 1 for events and 0 for non-events
    :return: ev_end

    e.g. input = [1,0,1,1,1,0,0,1] returns [1,0,1,0,0,0,0,1]

    """

    # find when events finish and mask all other event points
    d = ev.diff(dim='time')
    ev_start = xr.where(d == 1, 1, 0)

    # copy first timestep of ev to catch those start
    ev_start = xr.concat((ev.isel(time=0), ev_start), 'time')
    return ev_start


class UnivariateIndicator(object):
    r"""Univariate indicator

    This class needs to be subclassed by individual indicator classes defining metadata information, compute and
    missing functions.

    """
    # Unique ID for registry. May use tags {<tag>} that will be formatted at runtime.
    identifier = ''

    # CF-Convention metadata to be attributed to output. May use tags {<tag>} that will be formatted at runtime.
    standard_name = ''
    long_name = ''  # Scraped from compute.__doc.__
    units = ''
    cell_methods = ''

    # The units expected by the function. Used to convert input units to the required_units.
    required_units = ''

    # Additional information.
    title = ''  # Scraped from compute.__doc.__
    abstract = ''  # Scraped from compute.__doc.__
    keywords = ''  # Comma separated list of keywords

    # Tag mappings between keyword arguments and long-form text.
    _attrs_mapping = {'cell_methods': {'YS': 'years', 'MS': 'months'},
                      'long_name': {'YS': 'Annual', 'MS': 'Monthly'},
                      'standard_name': {'YS': 'Annual', 'MS': 'Monthly'}, }

    def __init__(self, **kwds):

        for key, val in kwds.items():
            setattr(self, key, val)

        # Sanity checks
        required = ['compute', 'required_units']
        for key in required:
            if not getattr(self, key):
                raise ValueError("{} needs to be defined during instantiation.".format(key))

        # Extract information from the `compute` function.
        # The signature
        self._sig = signature(self.compute)

        # The input parameter names
        self._parameters = tuple(self._sig.parameters.keys())

        # The docstring
        self.__call__.__func__.__doc__ = self.compute.__doc__

        # Fill in missing metadata from the doc
        meta = parse_doc(self.compute)
        for key in ['abstract', 'title', 'long_name']:
            setattr(self, key, getattr(self, key) or meta.get(key, ''))

    def __call__(self, *args, **kwds):
        # Bind call arguments. We need to use the class signature, not the instance, otherwise it removes the first
        # argument.
        ba = self._sig.bind(*args, **kwds)
        ba.apply_defaults()

        # Assume the first argument is always the DataArray.
        da = ba.arguments.pop(self._parameters[0])

        # Pre-computation validation checks
        self.validate(da)
        self.cfprobe(da)

        # Convert units if necessary
        da = self.convert_units(da)

        # Compute the indicator values, ignoring NaNs.
        out = self.compute(da, **ba.arguments).rename(self.identifier.format(ba.arguments))

        # Set metadata attributes to the output according to class attributes.
        self.decorate(out, ba.arguments)

        # Bind call arguments to the `missing` function, whose signature might be different from `compute`.
        mba = signature(self.missing).bind(da, **ba.arguments)

        # Mask results that do not meet criteria defined by the `missing` method.
        return out.where(~self.missing(**mba.arguments))

    @property
    def attrs(self):
        """CF-Convention attributes of the output value."""
        names = ['standard_name', 'long_name', 'units', 'cell_methods']
        return {k: getattr(self, k) for k in names}

    @property
    def json(self):
        """Return a dictionary representation of the class.

        Notes
        -----
        This is meant to be used by a third-party library wanting to wrap this class into another interface.

        """
        names = ['identifier', 'abstract', 'keywords']
        out = {key: getattr(self, key) for key in names}

        out['parameters'] = {key: p.default for (key, p) in self._sig.parameters.items()}

        out.update(self.attrs)

        return out

    def cfprobe(self, da):
        """Check input data compliance to expectations.
        Warn of potential issues."""
        pass

    @abc.abstractmethod
    def compute(da, freq='Y', *args, **kwds):
        """The function computing the indicator."""

    def convert_units(self, da):
        """Return DataArray with correct units, defined by `self.required_units`."""
        fu = units.parse_units(da.attrs['units'].replace('-', '**-'))
        tu = units.parse_units(self.required_units.replace('-', '**-'))
        if fu != tu:
            b = da.copy()
            b.values = (da.values * fu).to(tu, 'hydro')
            return b

        return da

    def decorate(self, da, args=None):
        """Modify output's attributes in place.

        If attribute's value contain formatting markup such {<name>}, they are replaced by call arguments.
        """
        if args is None:
            return

        attrs = {}
        for key, val in self.attrs.items():
            mba = {}
            # Add formatting {} around values to be able to replace them with _attrs_mapping using format.
            for k, v in args.items():
                if isinstance(v, six.string_types) and v in self._attrs_mapping.get(key, {}).keys():
                    mba[k] = '{' + v + '}'
                else:
                    mba[k] = v

            attrs[key] = val.format(**mba).format(**self._attrs_mapping.get(key, {}))

        da.attrs.update(attrs)

    def missing(self, da, freq='Y', *args, **kwds):
        """Return whether an output is considered missing or not."""
        return checks.missing_any(da, freq)

    def validate(self, da):
        """Validate input data requirements.
        Raise error if conditions are not met."""
        checks.assert_daily(da)

    @classmethod
    def factory(cls, attrs):
        """Create a subclass from the attributes dictionary."""
        name = attrs['identifier'].capitalize()
        return type(name, (cls,), attrs)


def parse_doc(obj):
    """Crude regex parsing."""
    import re
    if obj.__doc__ is None:
        return {}

    sections = obj.__doc__.split('\n\n')

    patterns = {'long_name': '^\s+Return.\n\s+------.*\n\s+xarray\.DataArray\s*(.*)',
                'notes': '^\s+Notes.\n\s+----.*\n(.*)'}

    out = {}
    for i, sec in enumerate(sections):
        if i == 0:
            out['title'] = sec.strip()
        elif i == 1:
            out['abstract'] = sec.strip()
        else:
            for key, pat in patterns.items():
                m = re.match(pat, sec)
                if m:
                    out[key] = m.groups()[0]

    return out


def first_paragraph(txt):
    r"""Return the first paragraph of a text

    Parameters
    ----------
    txt : str
    """
    return txt.split('\n\n')[0]


def format_kwargs(attrs, params):
    """Modify attribute with argument values.

    Parameters
    ----------
    attrs : dict
      Attributes to be assigned to function output. The values of the attributes in braces will be replaced the
      the corresponding args values.
    params : dict
      A BoundArguments.arguments dictionary storing a function's arguments.
    """
    attrs_mapping = {'cell_methods': {'YS': 'years', 'MS': 'months'},
                     'long_name': {'YS': 'Annual', 'MS': 'Monthly'}}

    for key, val in attrs.items():
        mba = {}
        # Add formatting {} around values to be able to replace them with _attrs_mapping using format.
        for k, v in params.items():
            if isinstance(v, six.string_types) and v in attrs_mapping.get(key, {}).keys():
                mba[k] = '{' + v + '}'
            else:
                mba[k] = v

        attrs[key] = val.format(**mba).format(**attrs_mapping.get(key, {}))


def with_attrs(**func_attrs):
    r"""Set attributes in the decorated function at definition time,
    and assign these attributes to the function output at the
    execution time.

    Note
    ----
    Assumes the output has an attrs dictionary attribute (e.g. xarray.DataArray).
    """

    def attr_decorator(fn):
        # Use the docstring as the description attribute.
        func_attrs['description'] = first_paragraph(fn.__doc__)

        @wraps(fn)
        def wrapper(*args, **kwargs):
            out = fn(*args, **kwargs)
            # Bind the arguments
            ba = signature(fn).bind(*args, **kwargs)
            format_kwargs(func_attrs, ba.arguments)
            out.attrs.update(func_attrs)
            return out

        # Assign the attributes to the function itself
        for attr, value in func_attrs.items():
            setattr(wrapper, attr, value)

        return wrapper

    return attr_decorator<|MERGE_RESOLUTION|>--- conflicted
+++ resolved
@@ -13,12 +13,8 @@
 import pint
 from . import checks
 from inspect2 import signature
-<<<<<<< HEAD
 import abc
-
-=======
 import dask
->>>>>>> 5e74afb3
 
 units = pint.UnitRegistry(autoconvert_offset_to_baseunit=True)
 
