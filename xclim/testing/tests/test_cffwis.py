--- conflicted
+++ resolved
@@ -203,7 +203,7 @@
     def test_fire_weather_ufunc_overwintering(self, atmosds):
         ds = atmosds.assign(
             tas=convert_units_to(atmosds.tas, "degC"),
-            pr=convert_units_to(atmosds.pr, "mm/d"),
+            pr=convert_units_to(atmosds.pr, "mm/d", context="hydro"),
         )
         season_mask_all = fire_season(ds.tas, method="WF93", temp_end_thresh="4 degC")
         season_mask_all_LA08 = fire_season(ds.tas, snd=ds.swe, method="LA08")
@@ -241,154 +241,6 @@
             .isel(time=-1)
             .where([True, True, True, False, False])
         )
-<<<<<<< HEAD
-    np.testing.assert_allclose(fwi, fwi_data.fwi.isel(test=0), rtol=1e-6)
-
-
-def test_day_length():
-    assert _day_length(44, 1) == 6.5
-
-
-def test_day_lengh_factor():
-    assert _day_length_factor(44, 1) == -1.6
-
-
-def test_cffwis_indicator():
-    fwi_data = open_dataset(fwi_url)
-    fwi_data.lat.attrs["units"] = "degrees_north"
-    dc, dmc, ffmc, isi, bui, fwi = atmos.cffwis_indices(
-        tas=fwi_data.tas,
-        pr=fwi_data.pr,
-        hurs=fwi_data.rh,
-        sfcWind=fwi_data.ws,
-        lat=fwi_data.lat,
-    )
-
-    dc2, dmc2, ffmc2, isi2, bui2, fwi2 = atmos.cffwis_indices(
-        tas=fwi_data.tas,
-        pr=fwi_data.pr,
-        hurs=fwi_data.rh,
-        sfcWind=fwi_data.ws,
-        lat=fwi_data.lat,
-        ffmc0=ffmc[-1],
-        dmc0=dmc[-1],
-        dc0=dc[-1],
-    )
-    xr.testing.assert_allclose(dc, fwi_data.dc.isel(test=0), rtol=1e-6)
-    xr.testing.assert_allclose(dmc, fwi_data.dmc.isel(test=0), rtol=1e-6)
-    xr.testing.assert_allclose(ffmc, fwi_data.ffmc.isel(test=0), rtol=1e-6)
-    xr.testing.assert_allclose(isi, fwi_data.isi.isel(test=0), rtol=1e-6)
-    xr.testing.assert_allclose(bui, fwi_data.bui.isel(test=0), rtol=1e-6)
-    xr.testing.assert_allclose(fwi, fwi_data.fwi.isel(test=0), rtol=1e-6)
-    xr.testing.assert_allclose(dc2, fwi_data.dc.isel(test=1), rtol=1e-6)
-    xr.testing.assert_allclose(dmc2, fwi_data.dmc.isel(test=1), rtol=1e-6)
-    xr.testing.assert_allclose(ffmc2, fwi_data.ffmc.isel(test=1), rtol=1e-6)
-    xr.testing.assert_allclose(isi2, fwi_data.isi.isel(test=1), rtol=1e-6)
-    xr.testing.assert_allclose(bui2, fwi_data.bui.isel(test=1), rtol=1e-6)
-    xr.testing.assert_allclose(fwi2, fwi_data.fwi.isel(test=1), rtol=1e-6)
-
-
-def test_fire_weather_ufunc_overwintering(atmosds):
-    ds = atmosds.assign(
-        tas=convert_units_to(atmosds.tas, "degC"),
-        pr=convert_units_to(atmosds.pr, "mm/d", context="hydro"),
-    )
-    season_mask_all = fire_season(ds.tas, method="WF93", temp_end_thresh="4 degC")
-    season_mask_all_LA08 = fire_season(ds.tas, snd=ds.swe, method="LA08")
-    season_mask_yr = fire_season(ds.tas, method="WF93", freq="YS")
-
-    # Mask is computed correctly and parameters are passed
-    # season not passed so computed on the fly
-    out1 = fire_weather_ufunc(
-        tas=ds.tas,
-        pr=ds.pr,
-        lat=ds.lat,
-        season_method="WF93",
-        overwintering=False,
-        temp_end_thresh=4,
-        indexes=["DC"],
-    )
-    np.testing.assert_array_equal(out1["season_mask"], season_mask_all)
-
-    out2 = fire_weather_ufunc(
-        tas=ds.tas,
-        pr=ds.pr,
-        snd=ds.swe,
-        lat=ds.lat,
-        season_method="LA08",
-        overwintering=True,
-        indexes=["DC"],
-    )
-    np.testing.assert_array_equal(out2["season_mask"], season_mask_all_LA08)
-
-    # Overwintering
-    # Get last season's DC (from previous comp) and mask Saskatoon and Victoria
-    dc0 = out2["DC"].ffill("time").isel(time=-1).where([True, True, True, False, False])
-    winter_pr = out2["winter_pr"]
-
-    out3 = fire_weather_ufunc(
-        tas=ds.tas,
-        pr=ds.pr,
-        lat=ds.lat,
-        winter_pr=winter_pr,
-        season_mask=season_mask_yr,
-        dc0=dc0,
-        overwintering=True,
-        indexes=["DC"],
-    )
-    np.testing.assert_allclose(
-        out3["winter_pr"].isel(location=0), 261.27353647, rtol=1e-6
-    )
-    np.testing.assert_array_equal(out3["DC"].notnull(), season_mask_yr)
-
-
-def test_fire_weather_ufunc_drystart(atmosds):
-    # This test is very shallow only tests if it runs.
-    ds = atmosds.assign(
-        tas=convert_units_to(atmosds.tas, "degC"),
-        pr=convert_units_to(atmosds.pr, "mm/d", context="hydro"),
-    )
-    season_mask_yr = fire_season(ds.tas, method="WF93", freq="YS")
-
-    out_ds = fire_weather_ufunc(
-        tas=ds.tas,
-        pr=ds.pr,
-        hurs=ds.hurs,
-        lat=ds.lat,
-        season_mask=season_mask_yr,
-        overwintering=False,
-        dry_start="CFS",
-        indexes=["DC", "DMC"],
-        dmc_dry_factor=5,
-    )
-    out_no = fire_weather_ufunc(
-        tas=ds.tas,
-        pr=ds.pr,
-        hurs=ds.hurs,
-        lat=ds.lat,
-        season_mask=season_mask_yr,
-        overwintering=False,
-        dry_start=None,
-        indexes=["DC", "DMC"],
-    )
-
-    # I know season of 1992 is a "wet" start.
-    xr.testing.assert_identical(
-        out_ds["DC"].sel(location="Montréal", time="1992"),
-        out_no["DC"].sel(location="Montréal", time="1992"),
-    )
-    xr.testing.assert_identical(
-        out_ds["DMC"].sel(location="Montréal", time="1992"),
-        out_no["DMC"].sel(location="Montréal", time="1992"),
-    )
-
-
-def test_fire_weather_ufunc_errors(tas_series, pr_series, hurs_series, sfcWind_series):
-    tas = tas_series(np.ones(100), start="2017-01-01")
-    pr = pr_series(np.ones(100), start="2017-01-01")
-    hurs = hurs_series(np.ones(100), start="2017-01-01")
-    sfcWind = sfcWind_series(np.ones(100), start="2017-01-01")
-=======
         winter_pr = out2["winter_pr"]
 
         out3 = fire_weather_ufunc(
@@ -405,13 +257,12 @@
             out3["winter_pr"].isel(location=0), 261.27353647, rtol=1e-6
         )
         np.testing.assert_array_equal(out3["DC"].notnull(), season_mask_yr)
->>>>>>> 503c5060
 
     def test_fire_weather_ufunc_drystart(self, atmosds):
         # This test is very shallow only tests if it runs.
         ds = atmosds.assign(
             tas=convert_units_to(atmosds.tas, "degC"),
-            pr=convert_units_to(atmosds.pr, "mm/d"),
+            pr=convert_units_to(atmosds.pr, "mm/d", context="hydro"),
         )
         season_mask_yr = fire_season(ds.tas, method="WF93", freq="YS")
 
