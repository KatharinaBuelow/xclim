# Tests for `xclim` package.
#
# We want to test multiple things here:
#  - that data results are correct
#  - that metadata is correct and complete
#  - that missing data are handled appropriately
#  - that various calendar formats and supported
#  - that non-valid input frequencies or holes in the time series are detected
#
#
# For correctness, I think it would be useful to use a small dataset and run the original ICCLIM indicators on it,
# saving the results in a reference netcdf dataset. We could then compare the hailstorm output to this reference as
# a first line of defense.
from __future__ import annotations

import calendar
import os

import numpy as np
import pandas as pd
import pytest
import xarray as xr

from xclim import indices as xci
from xclim.core.calendar import date_range, percentile_doy
from xclim.core.options import set_options
from xclim.core.units import ValidationError, convert_units_to, units
from xclim.indices.generic import first_day_threshold_reached

K2C = 273.15


# TODO: Obey the line below:
# PLEASE MAINTAIN ALPHABETICAL ORDER


class TestMaxNDayPrecipitationAmount:
    # test 2 day max precip
    def test_single_max(self, pr_series):
        a = pr_series(np.array([3, 4, 20, 20, 0, 6, 9, 25, 0, 0]))
        rxnday = xci.max_n_day_precipitation_amount(a, 2)
        assert rxnday == 40 * 3600 * 24
        assert rxnday.time.dt.year == 2000

    # test whether sum over entire length is resolved
    def test_sumlength_max(self, pr_series):
        a = pr_series(np.array([3, 4, 20, 20, 0, 6, 9, 25, 0, 0]))
        rxnday = xci.max_n_day_precipitation_amount(a, len(a))
        assert rxnday == a.sum("time") * 3600 * 24
        assert rxnday.time.dt.year == 2000

    # test whether non-unique maxes are resolved
    def test_multi_max(self, pr_series):
        a = pr_series(np.array([3, 4, 20, 20, 0, 6, 15, 25, 0, 0]))
        rxnday = xci.max_n_day_precipitation_amount(a, 2)
        assert rxnday == 40 * 3600 * 24
        assert len(rxnday) == 1
        assert rxnday.time.dt.year == 2000


class TestMax1DayPrecipitationAmount:
    @staticmethod
    def time_series(values):
        coords = pd.date_range("7/1/2000", periods=len(values), freq="D")
        return xr.DataArray(
            values,
            coords=[coords],
            dims="time",
            attrs={
                "standard_name": "precipitation_flux",
                "cell_methods": "time: sum (interval: 1 day)",
                "units": "mm/day",
            },
        )

    # test max precip
    def test_single_max(self):
        a = self.time_series(np.array([3, 4, 20, 0, 0]))
        rx1day = xci.max_1day_precipitation_amount(a)
        assert rx1day == 20
        assert rx1day.time.dt.year == 2000

    # test whether repeated maxes are resolved
    def test_multi_max(self):
        a = self.time_series(np.array([20, 4, 20, 20, 0]))
        rx1day = xci.max_1day_precipitation_amount(a)
        assert rx1day == 20
        assert rx1day.time.dt.year == 2000
        assert len(rx1day) == 1

    # test whether uniform maxes are resolved
    def test_uniform_max(self):
        a = self.time_series(np.array([20, 20, 20, 20, 20]))
        rx1day = xci.max_1day_precipitation_amount(a)
        assert rx1day == 20
        assert rx1day.time.dt.year == 2000
        assert len(rx1day) == 1


class TestColdSpellDurationIndex:
    def test_simple(self, tasmin_series):
        i = 3650
        A = 10.0
        tn = (
            np.zeros(i)
            + A * np.sin(np.arange(i) / 365.0 * 2 * np.pi)
            + 0.1 * np.random.rand(i)
        )
        tn[10:20] -= 2
        tn = tasmin_series(tn)
        tn10 = percentile_doy(tn, per=10).sel(percentiles=10)

        out = xci.cold_spell_duration_index(tn, tn10, freq="YS")
        assert out[0] == 10
        assert out.units == "d"


class TestColdSpellDays:
    def test_simple(self, tas_series):
        a = np.zeros(365)
        a[10:20] -= 15  # 10 days
        a[40:43] -= 50  # too short -> 0
        a[80:100] -= 30  # at the end and beginning
        da = tas_series(a + K2C)

        out = xci.cold_spell_days(da, thresh="-10. C", freq="M")
        np.testing.assert_array_equal(out, [10, 0, 12, 8, 0, 0, 0, 0, 0, 0, 0, 0])
        assert out.units == "d"


class TestColdSpellFreq:
    def test_simple(self, tas_series):
        a = np.zeros(365)
        a[10:20] -= 15  # 10 days
        a[40:43] -= 50  # too short -> 0
        a[80:86] -= 30
        a[95:101] -= 30
        da = tas_series(a + K2C, start="1971-01-01")

        out = xci.cold_spell_frequency(da, thresh="-10. C", freq="M")
        np.testing.assert_array_equal(out, [1, 0, 1, 1, 0, 0, 0, 0, 0, 0, 0, 0])
        assert out.units == ""

        out = xci.cold_spell_frequency(da, thresh="-10. C", freq="YS")
        np.testing.assert_array_equal(out, 3)
        assert out.units == ""


class TestMaxConsecutiveFrostDays:
    def test_one_freeze_day(self, tasmin_series):
        a = tasmin_series(np.array([3, 4, 5, -1, 3]) + K2C)
        cfd = xci.maximum_consecutive_frost_days(a)
        assert cfd == 1
        assert cfd.time.dt.year == 2000

    def test_no_freeze(self, tasmin_series):
        a = tasmin_series(np.array([3, 4, 5, 1, 3]) + K2C)
        cfd = xci.maximum_consecutive_frost_days(a)
        assert cfd == 0

    def test_all_year_freeze(self, tasmin_series):
        a = tasmin_series(np.zeros(365) - 10 + K2C)
        cfd = xci.maximum_consecutive_frost_days(a)
        assert cfd == 365


class TestMaximumConsecutiveFrostFreeDays:
    def test_one_freeze_day(self, tasmin_series):
        a = tasmin_series(np.array([3, 4, 5, -1, 3]) + K2C)
        ffd = xci.maximum_consecutive_frost_free_days(a)
        assert ffd == 3
        assert ffd.time.dt.year == 2000

    def test_two_freeze_days_with_threshold(self, tasmin_series):
        a = tasmin_series(np.array([3, 4, 5, -0.8, -2, 3]) + K2C)
        ffd = xci.maximum_consecutive_frost_free_days(a, thresh="-1 degC")
        assert ffd == 4

    def test_no_freeze(self, tasmin_series):
        a = tasmin_series(np.array([3, 4, 5, 1, 3]) + K2C)
        ffd = xci.maximum_consecutive_frost_free_days(a)
        assert ffd == 5

    def test_all_year_freeze(self, tasmin_series):
        a = tasmin_series(np.zeros(365) - 10 + K2C)
        ffd = xci.maximum_consecutive_frost_free_days(a)
        assert np.all(ffd) == 0

    def test_zero(self, tasmin_series):
        a = tasmin_series(np.array([-1, -1, 1, 1, 0, 2, -1]) + K2C)
        ffd = xci.maximum_consecutive_frost_free_days(a)
        assert ffd == 4


class TestCoolingDegreeDays:
    def test_no_cdd(self, tas_series):
        a = tas_series(np.array([10, 15, -5, 18]) + K2C)
        cdd = xci.cooling_degree_days(a)
        assert cdd == 0
        assert cdd.units == "K d"

    def test_cdd(self, tas_series):
        a = tas_series(np.array([20, 25, -15, 19]) + K2C)
        cdd = xci.cooling_degree_days(a)
        assert cdd == 10


class TestAgroclimaticIndices:
    def test_corn_heat_units(self, tasmin_series, tasmax_series):
        tn = tasmin_series(np.array([-10, 5, 4, 3, 10]) + K2C)
        tx = tasmax_series(np.array([-5, 9, 10, 16, 20]) + K2C)

        out = xci.corn_heat_units(
            tn, tx, thresh_tasmin="4.44 degC", thresh_tasmax="10 degC"
        )
        np.testing.assert_allclose(out, [0, 0.504, 0, 8.478, 17.454])

    @pytest.mark.parametrize(
        "method, end_date, deg_days, max_deg_days",
        [
            ("gladstones", "11-01", 1102.1, 1926.0),
            ("jones", "11-01", 1203.4, 2179.1),
            ("icclim", "10-01", 915.0, 1647.0),
        ],
    )
    def test_bedd(self, method, end_date, deg_days, max_deg_days):
        time_data = date_range(
            "1992-01-01", "1995-06-01", freq="D", calendar="standard"
        )
        tn = xr.DataArray(
            np.zeros(time_data.size) + 10 + K2C,
            dims="time",
            coords={"time": time_data},
            attrs=dict(units="K"),
        )

        tx = xr.DataArray(
            np.zeros(time_data.size) + 20 + K2C,
            dims="time",
            coords={"time": time_data},
            attrs=dict(units="K"),
        )

        tx_hot = xr.DataArray(
            np.zeros(time_data.size) + 50 + K2C,
            dims="time",
            coords={"time": time_data},
            attrs=dict(units="K"),
        )

        lat = xr.DataArray(
            [35, 45], dims=("lat",), name="lat", attrs={"units": "degrees_north"}
        )
        high_lat = xr.DataArray(48, name="lat", attrs={"units": "degrees_north"})

        bedd = xci.biologically_effective_degree_days(
            tasmin=tn,
            tasmax=tx,
            lat=lat,
            method=method,
            end_date=end_date,  # noqa
            freq="YS",
        )
        bedd_hot = xci.biologically_effective_degree_days(
            tasmin=tn,
            tasmax=tx_hot,
            lat=lat,
            method=method,
            end_date=end_date,  # noqa
            freq="YS",
        )
        if method != "icclim":
            bedd = bedd.isel(lat=1)
            bedd_hot = bedd_hot.isel(lat=1)
        bedd_high_lat = xci.biologically_effective_degree_days(
            tasmin=tn,
            tasmax=tx,
            lat=high_lat,
            method=method,
            end_date=end_date,  # noqa
            freq="YS",
        )

        if method == "jones":
            np.testing.assert_array_less(
                bedd[1], bedd[0]
            )  # Leap-year has slightly higher values
            np.testing.assert_allclose(
                bedd, np.array([deg_days, deg_days, deg_days, np.NaN]), rtol=6e-4
            )
            np.testing.assert_allclose(
                bedd_hot, [max_deg_days, max_deg_days, max_deg_days, np.NaN], rtol=0.15
            )

        else:
            np.testing.assert_allclose(
                bedd, np.array([deg_days, deg_days, deg_days, np.NaN])
            )
            np.testing.assert_array_equal(
                bedd_hot, [max_deg_days, max_deg_days, max_deg_days, np.NaN]
            )
            if method == "gladstones":
                np.testing.assert_array_less(bedd, bedd_high_lat)
            if method == "icclim":
                np.testing.assert_array_equal(bedd, bedd_high_lat)

    def test_cool_night_index(self, open_dataset):
        ds = open_dataset("cmip5/tas_Amon_CanESM2_rcp85_r1i1p1_200701-200712.nc")
        ds = ds.rename(dict(tas="tasmin"))

        cni = xci.cool_night_index(tasmin=ds.tasmin)  # find latitude implicitly
        tasmin = convert_units_to(ds.tasmin, "degC")

        cni_nh = cni.where(cni.lat >= 0, drop=True)
        cni_sh = cni.where(cni.lat < 0, drop=True)

        tn_nh = tasmin.where((tasmin.lat >= 0) & (tasmin.time.dt.month == 9), drop=True)
        tn_sh = tasmin.where((tasmin.lat < 0) & (tasmin.time.dt.month == 3), drop=True)

        np.testing.assert_array_equal(cni_nh, tn_nh)
        np.testing.assert_array_equal(cni_sh, tn_sh)

        # Treat all areas as northern hemisphere
        cni_all_nh = xci.cool_night_index(tasmin=ds.tasmin, lat="north")
        tn_all_nh = tasmin.where(tasmin.time.dt.month == 9, drop=True)

        np.testing.assert_array_equal(cni_all_nh, tn_all_nh)

    @pytest.mark.parametrize(
        "lat_factor, values",
        [
            (60, [135.34, 918.79, 1498.31, 1221.80, 271.72]),
            (75, [55.35, 1058.55, 1895.97, 1472.18, 298.74]),
        ],
    )
    def test_lat_temperature_index(self, open_dataset, lat_factor, values):
        ds = open_dataset("cmip5/tas_Amon_CanESM2_rcp85_r1i1p1_200701-200712.nc")
        ds = ds.drop_isel(time=0)  # drop time=2006/12 for one year of data

        # find lat implicitly
        lti = xci.latitude_temperature_index(tas=ds.tas, lat_factor=lat_factor)
        assert lti.where(abs(lti.lat) > lat_factor).sum() == 0

        lti = lti.where(abs(lti.lat) <= lat_factor, drop=True).where(
            lti.lon <= 35, drop=True
        )
        lti = lti.groupby_bins(lti.lon, 1).mean().groupby_bins(lti.lat, 5).mean()
        np.testing.assert_array_almost_equal(lti[0].squeeze(), np.array(values), 2)

    @pytest.mark.parametrize(
        "method, end_date, values",
        [
            ("smoothed", "10-01", 1702.87),
            ("icclim", "11-01", 1983.53),
            ("jones", "10-01", 1729.12),
            ("jones", "11-01", 2219.51),
        ],
    )
    def test_huglin_index(self, open_dataset, method, end_date, values):
        ds = open_dataset("cmip5/tas_Amon_CanESM2_rcp85_r1i1p1_200701-200712.nc")
        ds = ds.drop_isel(time=0)  # drop time=2006/12 for one year of data

        tasmax, tas = ds.tas + 15, ds.tas - 5
        # It would be much better if the index would interpolate to daily from monthly data intelligently.
        tasmax, tas = (
            tasmax.resample(time="1D").interpolate("cubic"),
            tas.resample(time="1D").interpolate("cubic"),
        )
        tasmax.attrs["units"], tas.attrs["units"] = "K", "K"

        # find lat implicitly
        hi = xci.huglin_index(
            tasmax=tasmax,
            tas=tas,
            method=method,
            end_date=end_date,  # noqa
        )

        np.testing.assert_allclose(np.mean(hi), values, rtol=1e-2, atol=0)

    def test_qian_weighted_mean_average(self, tas_series):
        mg = np.zeros(365)

        # False start
        mg[10:20] = [1, 2, 5, 6, 1, 2, 4, 5, 4, 1]
        mg[20:40] = np.ones(20)

        # Actual start
        mg[40:50] = np.arange(1, 11)

        mg = tas_series(mg + K2C)
        out = xci.qian_weighted_mean_average(mg, dim="time")
        np.testing.assert_array_equal(
            out[7:12], [273.15, 273.2125, 273.525, 274.3375, 275.775]
        )
        assert out[50].values < (10 + K2C)
        assert out[51].values > K2C
        assert out.attrs["units"] == "K"

    @pytest.mark.parametrize("method,expected", [("bootsma", 2267), ("qian", 2252.0)])
    def test_effective_growing_degree_days(
        self, tasmax_series, tasmin_series, method, expected
    ):
        mg = np.zeros(547)

        # False start
        mg[192:202] = [1, 2, 5, 6, 1, 2, 4, 5, 4, 1]
        mg[202:222] = np.ones(20)
        mg[213] = 20  # An outlier day to test start date (Adds 15 deg days)

        # Actual start
        mg[222:242] = np.arange(1, 21)
        mg[242:382] = np.repeat(20, 140)
        mg[382:392] = np.array([20, 15, 12, 10, 7, 0, -1, 2, 1, -10])

        mx = tasmax_series(mg + K2C + 10)
        mn = tasmin_series(mg + K2C - 10)
        out = xci.effective_growing_degree_days(
            tasmax=mx, tasmin=mn, method=method, freq="YS"
        )
        np.testing.assert_array_equal(out, np.array([np.NaN, expected]))

    # gamma reference results: Obtained with `monocongo/climate_indices` library
    # fisk reference results: Obtained with R package `SPEI`
    # Using the method `APP` in XClim matches the method from monocongo, hence the very low
    # tolerance possible.
    # Repeated tests with lower tolerance means we want a more precise comparison, so we compare
    # the current version of XClim with the version where the test was implemented
    # TODO : Add tests for SPI_daily.
    @pytest.mark.parametrize(
        "freq, window, dist, method,  values, diff_tol",
        [
            (
                "MS",
                1,
                "gamma",
                "APP",
                [1.31664, 1.45069, 1.94609, -3.09, 0.850681],
                2e-2,
            ),
            (
                "MS",
                12,
                "gamma",
                "APP",
                [0.598209, 1.55976, 1.69309, 0.9964, 0.7028],
                2e-2,
            ),
            ("MS", 1, "gamma", "ML", [1.3166, 1.4507, 1.9461, -3.09, 0.85068], 0.2),
            ("MS", 1, "gamma", "ML", [1.4586, 1.6028, 2.0668, -3.09, 0.84841], 2e-2),
            ("MS", 12, "gamma", "ML", [0.59821, 1.5598, 1.6931, 0.9964, 0.7028], 0.04),
            (
                "MS",
                12,
                "gamma",
                "ML",
                [0.62578, 1.5417, 1.7164, 0.99776, 0.69889],
                2e-2,
            ),
            ("MS", 1, "fisk", "ML", [1.7296, 1.5135, 2.0072, -2.7331, 0.89206], 0.35),
            (
                "MS",
                1,
                "fisk",
                "ML",
                [1.41236, 1.51192, 1.93324, -2.74089, 0.932674],
                2e-2,
            ),
            (
                "MS",
                12,
                "fisk",
                "ML",
                [0.683273, 1.51189, 1.61597, 1.03875, 0.72531],
                0.035,
            ),
            (
                "MS",
                12,
                "fisk",
                "ML",
                [0.683273, 1.51189, 1.61597, 1.03875, 0.72531],
                2e-2,
            ),
        ],
    )
    def test_standardized_precipitation_index(
        self, open_dataset, freq, window, dist, method, values, diff_tol
    ):
        ds = open_dataset("sdba/CanESM2_1950-2100.nc").isel(location=1)
        pr = ds.pr.sel(time=slice("1998", "2000"))
        pr_cal = ds.pr.sel(time=slice("1950", "1980"))
        spi = xci.standardized_precipitation_index(
            pr, pr_cal, freq, window, dist, method
        )

        # Only a few moments before year 2000 are tested
        spi = spi.isel(time=slice(-11, -1, 2))

        # [Guttman, 1999]: The number of precipitation events (over a month/season or
        # other time period) is generally less than 100 in the US. This suggests that
        # bounds of ± 3.09 correspond to 0.999 and 0.001 probabilities. SPI indices outside
        # [-3.09, 3.09] might be non-statistically relevant. In `climate_indices` the SPI
        # index is clipped outside this region of value. In the values chosen above,
        # this doesn't play role, but let's clip it anyways to avoid future problems.
        # The last few values in time are tested
        spi = spi.clip(-3.09, 3.09)

        np.testing.assert_allclose(spi.values, values, rtol=0, atol=diff_tol)

    # See SPI version
    @pytest.mark.parametrize(
        "freq, window, dist, method,  values, diff_tol",
        [
            (
                "MS",
                1,
                "gamma",
                "APP",
                [1.3750, 1.5776, 2.1033, -3.09, 0.8681],
                2e-2,
            ),
            (
                "MS",
                12,
                "gamma",
                "APP",
                [0.6242, 1.6479, 1.8005, 0.9857, 0.6706],
                2e-2,
            ),
            ("MS", 1, "gamma", "ML", [1.38, 1.58, 2.1, -3.09, 0.868], 0.1),
            ("MS", 1, "gamma", "ML", [1.4631, 1.6053, 2.1625, -3.09, 0.87996], 2e-2),
            (
                "MS",
                12,
                "gamma",
                "ML",
                [0.62417, 1.6479, 1.8005, 0.98574, 0.67063],
                0.06,
            ),
            (
                "MS",
                12,
                "gamma",
                "ML",
                [0.65635, 1.5976, 1.7909, 0.98453, 0.66396],
                2e-2,
            ),
            ("MS", 1, "fisk", "ML", [1.73, 1.51, 2.05, -3.09, 0.892], 0.35),
            ("MS", 1, "fisk", "ML", [1.41675, 1.51174, 1.98248, -3.09, 0.942175], 2e-2),
            ("MS", 12, "fisk", "ML", [0.71228, 1.5347, 1.6498, 1.0241, 0.72203], 0.03),
            (
                "MS",
                12,
                "fisk",
                "ML",
                [0.70921, 1.55079, 1.6697, 1.02186, 0.695148],
                2e-2,
            ),
        ],
    )
    def test_standardized_precipitation_evapotranspiration_index(
        self, open_dataset, freq, window, dist, method, values, diff_tol
    ):
        ds = (
            open_dataset("sdba/CanESM2_1950-2100.nc")
            .isel(location=1)
            .sel(time=slice("1950", "2000"))
        )
        pr = ds.pr
        # generate water budget
        with xr.set_options(keep_attrs=True):
            tasmax = ds.tasmax
            tas = tasmax - 2.5
            tasmin = tasmax - 5
            wb = xci.water_budget(pr, None, tasmin, tasmax, tas)
            wb_cal = wb.sel(time=slice("1950", "1980"))
            wb = wb.sel(time=slice("1998", "2000"))

        spei = xci.standardized_precipitation_evapotranspiration_index(
            wb, wb_cal, freq, window, dist, method
        )

        # Only a few moments before year 2000 are tested
        spei = spei.isel(time=slice(-11, -1, 2))

        # Same justification for clipping as in SPI tests
        spei = spei.clip(-3.09, 3.09)

        np.testing.assert_allclose(spei.values, values, rtol=0, atol=diff_tol)


class TestDailyFreezeThawCycles:
    @pytest.mark.parametrize(
        "thresholds",
        [
            dict(),
            dict(thresh_tasmax="0 degC", thresh_tasmin="0 degC"),
        ],
    )
    def test_simple(self, tasmin_series, tasmax_series, thresholds):
        mn = np.zeros(365)
        mx = np.zeros(365)

        # 5 days in 1st month
        mn[10:20] -= 1
        mx[10:15] += 1

        # 1 day in 2nd month
        mn[40:44] += [1, 1, -1, -1]
        mx[40:44] += [1, -1, 1, -1]

        mn = tasmin_series(mn + K2C)
        mx = tasmax_series(mx + K2C)
        out = xci.multiday_temperature_swing(
            mn, mx, **thresholds, op="sum", window=1, freq="M"
        )
        np.testing.assert_array_equal(out[:2], [5, 1])
        np.testing.assert_array_equal(out[2:], 0)


class TestDailyPrIntensity:
    def test_simple(self, pr_series):
        pr = pr_series(np.zeros(365))
        pr[3:8] += [0.5, 1, 2, 3, 4]
        out = xci.daily_pr_intensity(pr, thresh="1 kg/m**2/s")
        np.testing.assert_array_equal(out[0], 2.5 * 3600 * 24)

    def test_mm(self, pr_series):
        pr = pr_series(np.zeros(365))
        pr[3:8] += [0.5, 1, 2, 3, 4]
        pr.attrs["units"] = "mm/d"
        out = xci.daily_pr_intensity(pr, thresh="1 mm/day")
        np.testing.assert_array_almost_equal(out[0], 2.5)


class TestMaxPrIntensity:
    # Hourly indicator
    def test_simple(self, pr_hr_series):
        pr = pr_hr_series(np.zeros(24 * 36))
        pr[10:22] += np.arange(12)  # kg / m2 / s

        out = xci.max_pr_intensity(pr, window=1, freq="Y")
        np.testing.assert_array_almost_equal(out[0], 11)

        out = xci.max_pr_intensity(pr, window=12, freq="Y")
        np.testing.assert_array_almost_equal(out[0], 5.5)

        pr.attrs["units"] = "mm"
        with pytest.raises(ValidationError):
            xci.max_pr_intensity(pr, window=1, freq="Y")


class TestLastSpringFrost:
    def test_simple(self, tas_series):
        a = np.zeros(365)
        a[180:270] = 303.15
        tas = tas_series(a, start="2000/1/1")

        lsf = xci.last_spring_frost(tas)
        assert lsf == 180
        for attr in ["units", "is_dayofyear", "calendar"]:
            assert attr in lsf.attrs.keys()
        assert lsf.attrs["units"] == ""
        assert lsf.attrs["is_dayofyear"] == 1
        assert lsf.attrs["is_dayofyear"].dtype == np.int32


class TestFirstDayBelow:
    def test_simple(self, tas_series):
        a = np.zeros(365)
        a[180:270] = 303.15
        tas = tas_series(a, start="2000/1/1")

        fdb = xci.first_day_temperature_below(tas)
        assert fdb == 271

        a[:] = 303.15
        tas = tas_series(a, start="2000/1/1")

        fdb = xci.first_day_temperature_below(tas)
        assert np.isnan(fdb)
        for attr in ["units", "is_dayofyear", "calendar"]:
            assert attr in fdb.attrs.keys()
        assert fdb.attrs["units"] == ""
        assert fdb.attrs["is_dayofyear"] == 1

    def test_below_forbidden(self, tasmax_series):
        a = np.zeros(365) + 307
        a[180:270] = 270
        tasmax = tasmax_series(a, start="2000/1/1")

        with pytest.raises(ValueError):
            xci.first_day_temperature_below(tasmax, op=">=")


class TestFirstDayAbove:
    def test_simple(self, tas_series):
        a = np.zeros(365) + 307
        a[180:270] = 270
        tas = tas_series(a, start="2000/1/1")

        fda = xci.first_day_temperature_above(tas)
        assert fda == 1

        fda = xci.first_day_temperature_above(tas, after_date="07-01")
        assert fda == 271

        a[:] = 270
        tas = tas_series(a, start="2000/1/1")

        fda = xci.first_day_temperature_above(tas)
        assert np.isnan(fda)
        for attr in ["units", "is_dayofyear", "calendar"]:
            assert attr in fda.attrs.keys()
        assert fda.attrs["units"] == ""
        assert fda.attrs["is_dayofyear"] == 1

    def test_thresholds(self, tas_series):
        tg = np.zeros(365) - 1
        w = 5

        i = 10
        tg[i : i + w - 1] += 6  # too short

        i = 20
        tg[i : i + w] += 1  # does not cross threshold

        i = 30
        tg[i : i + w] += 6  # ok

        i = 40
        tg[i : i + w + 1] += 6  # Second valid condition, should be ignored.

        tg = tas_series(tg + K2C, start="1/1/2000")
        out = xci.first_day_temperature_above(tg, thresh="0 degC", window=w)

        assert out[0] == tg.indexes["time"][30].dayofyear
        for attr in ["units", "is_dayofyear", "calendar"]:
            assert attr in out.attrs.keys()
        assert out.attrs["units"] == ""
        assert out.attrs["is_dayofyear"] == 1

    def test_above_forbidden(self, tasmax_series):
        a = np.zeros(365) + 307
        a[180:270] = 270
        tasmax = tasmax_series(a, start="2000/1/1")

        with pytest.raises(ValueError):
            xci.first_day_temperature_above(tasmax, op="<")

    def test_no_start(self, tas_series):
        tg = np.zeros(365) - 1
        tg = tas_series(tg, start="1/1/2000")
        out = xci.first_day_temperature_above(tg, thresh="0 degC", window=5)
        np.testing.assert_equal(out, [np.nan])


class TestDaysOverPrecipThresh:
    def test_simple(self, pr_series, per_doy):
        a = np.zeros(365)
        a[:8] = np.arange(8)
        pr = pr_series(a, start="1/1/2000")

        per = per_doy(np.zeros(366))
        per[5:] = 5

        out = xci.days_over_precip_thresh(pr, per, thresh="2 kg/m**2/s")
        np.testing.assert_array_almost_equal(out[0], 4)

        out = xci.fraction_over_precip_thresh(pr, per, thresh="2 kg/m**2/s")
        np.testing.assert_array_almost_equal(
            out[0], (3 + 4 + 6 + 7) / (3 + 4 + 5 + 6 + 7)
        )

    def test_quantile(self, pr_series):
        a = np.zeros(365)
        a[:8] = np.arange(8)
        pr = pr_series(a, start="1/1/2000")

        # Create synthetic percentile
        pr0 = pr_series(np.ones(365) * 5, start="1/1/2000")
        per = pr0.quantile(0.5, dim="time", keep_attrs=True)
        per.attrs["units"] = "kg m-2 s-1"  # This won't be needed with xarray 0.13

        out = xci.days_over_precip_thresh(pr, per, thresh="2 kg/m**2/s")
        np.testing.assert_array_almost_equal(
            out[0], 2
        )  # Only days 6 and 7 meet criteria.

    def test_nd(self, pr_ndseries):
        pr = pr_ndseries(np.ones((300, 2, 3)))
        pr0 = pr_ndseries(np.zeros((300, 2, 3)))
        per = pr0.quantile(0.5, dim="time", keep_attrs=True)
        per.attrs["units"] = "kg m-2 s-1"  # This won't be needed with xarray 0.13

        out = xci.days_over_precip_thresh(pr, per, thresh="0.5 kg/m**2/s")
        np.testing.assert_array_almost_equal(out, 300)


class TestGrowingDegreeDays:
    def test_simple(self, tas_series):
        a = np.zeros(365)
        a[0] = 5  # default thresh at 4
        da = tas_series(a + K2C)
        assert xci.growing_degree_days(da)[0] == 1


class TestGrowingSeasonStart:
    def test_simple(self, tas_series):
        tg = np.zeros(365) - 1
        w = 5

        i = 10
        tg[i : i + w - 1] += 6  # too short

        i = 20
        tg[i : i + w] += 6  # at threshold / ok

        i = 30
        tg[i : i + w + 1] += 6  # Second valid condition, should be ignored.

        tg = tas_series(tg + K2C, start="1/1/2000")
        out = xci.growing_season_start(tg, window=w)
        assert out[0] == tg.indexes["time"][20].dayofyear
        for attr in ["units", "is_dayofyear", "calendar"]:
            assert attr in out.attrs.keys()
        assert out.attrs["units"] == ""
        assert out.attrs["is_dayofyear"] == 1

    def test_no_start(self, tas_series):
        tg = np.zeros(365) - 1
        tg = tas_series(tg, start="1/1/2000")
        out = xci.growing_season_start(tg)
        np.testing.assert_equal(out, [np.nan])


class TestGrowingSeasonEnd:
    @pytest.mark.parametrize(
        "d1,d2,mid_date,expected",
        [
            ("1950-01-01", "1951-01-01", "07-01", np.nan),  # No growing season
            ("2000-01-01", "2000-12-31", "07-01", 365),  # All year growing season
            ("2000-07-10", "2001-01-01", "07-01", np.nan),  # End happens before start
            ("2000-06-15", "2000-07-15", "07-01", 198),  # Normal case
            ("2000-06-15", "2000-07-25", "07-15", 208),  # PCC Case
            ("2000-06-15", "2000-07-15", "10-01", 275),  # Late mid_date
            ("2000-06-15", "2000-07-15", "01-10", np.nan),  # Early mid_date
            ("2000-06-15", "2000-07-15", "06-15", np.nan),  # mid_date on first day
        ],
    )
    def test_varying_mid_dates(self, tas_series, d1, d2, mid_date, expected):
        # generate a year of data
        tas = tas_series(np.zeros(365), start="2000/1/1")
        warm_period = tas.sel(time=slice(d1, d2))
        tas = tas.where(~tas.time.isin(warm_period.time), 280)
        gs_end = xci.growing_season_end(tas, mid_date=mid_date)
        np.testing.assert_array_equal(gs_end, expected)
        for attr in ["units", "is_dayofyear", "calendar"]:
            assert attr in gs_end.attrs.keys()
        assert gs_end.attrs["units"] == ""
        assert gs_end.attrs["is_dayofyear"] == 1


class TestGrowingSeasonLength:
    @pytest.mark.parametrize(
        "d1,d2,expected",
        [
            ("1950-01-01", "1951-01-01", 0),  # No growing season
            ("2000-01-01", "2000-12-31", 365),  # All year growing season
            ("2000-07-10", "2001-01-01", np.nan),  # End happens before start
            ("2000-06-15", "2001-01-01", 199),  # No end
            ("2000-06-15", "2000-07-15", 31),  # Normal case
        ],
    )
    def test_simple(self, tas_series, d1, d2, expected):
        # test for different growing length

        # generate a year of data
        tas = tas_series(np.zeros(365), start="2000/1/1")
        warm_period = tas.sel(time=slice(d1, d2))
        tas = tas.where(~tas.time.isin(warm_period.time), 280)
        gsl = xci.growing_season_length(tas)
        np.testing.assert_array_equal(gsl, expected)

    def test_southhemisphere(self, tas_series):
        tas = tas_series(np.zeros(2 * 365), start="2000/1/1")
        warm_period = tas.sel(time=slice("2000-11-01", "2001-03-01"))
        tas = tas.where(~tas.time.isin(warm_period.time), 280)
        gsl = xci.growing_season_length(tas, mid_date="01-01", freq="AS-Jul")
        np.testing.assert_array_equal(gsl.sel(time="2000-07-01"), 121)


class TestFrostSeasonLength:
    @pytest.mark.parametrize(
        "d1,d2,expected",
        [
            ("1950-01-01", "1951-01-01", 0),  # No frost season
            ("2000-01-01", "2000-12-31", 365),  # All year frost season
            ("2000-06-15", "2001-01-01", 199),  # No end
            ("2000-06-15", "2000-07-15", 31),  # Normal case
        ],
    )
    def test_simple(self, tas_series, d1, d2, expected):
        # test for different growing length

        # generate a year of data
        tas = tas_series(np.zeros(365) + 300, start="2000/1/1")
        cold_period = tas.sel(time=slice(d1, d2))
        tas = tas.where(~tas.time.isin(cold_period.time), 270)
        fsl = xci.frost_season_length(tas, freq="YS", mid_date="07-01")
        np.testing.assert_array_equal(fsl, expected)

    def test_northhemisphere(self, tas_series):
        tas = tas_series(np.zeros(2 * 365) + 300, start="2000/1/1")
        cold_period = tas.sel(time=slice("2000-11-01", "2001-03-01"))
        tas = tas.where(~tas.time.isin(cold_period.time), 270)
        fsl = xci.frost_season_length(tas)
        np.testing.assert_array_equal(fsl.sel(time="2000-07-01"), 121)


class TestFrostFreeSeasonStart:
    def test_simple(self, tasmin_series):
        tn = np.zeros(365) - 1
        w = 5

        i = 10
        tn[i : i + w - 1] += 2  # too short

        i = 20
        tn[i : i + w] += 1  # at threshold / ok

        i = 30
        tn[i : i + w + 1] += 1  # Second valid condition, should be ignored.

        tn = tasmin_series(tn + K2C, start="1/1/2000")
        out = xci.frost_free_season_start(tn, window=w)
        assert out[0] == tn.indexes["time"][20].dayofyear
        for attr in ["units", "is_dayofyear", "calendar"]:
            assert attr in out.attrs.keys()
        assert out.attrs["units"] == ""
        assert out.attrs["is_dayofyear"] == 1

    def test_no_start(self, tasmin_series):
        tn = np.zeros(365) - 1
        tn = tasmin_series(tn, start="1/1/2000")
        out = xci.frost_free_season_start(tn)
        np.testing.assert_equal(out, [np.nan])


class TestFrostFreeSeasonEnd:
    @pytest.mark.parametrize(
        "d1,d2,mid_date,expected",
        [
            ("1950-01-01", "1951-01-01", "07-01", np.nan),  # No frost free season
            ("2000-01-06", "2000-12-31", "07-01", 365),  # All year frost free season
            ("2000-07-10", "2001-01-01", "07-01", np.nan),  # End happens before start
            ("2000-06-15", "2000-07-15", "07-01", 198),  # Normal case
            ("2000-06-15", "2000-07-25", "07-15", 208),  # PCC Case
            ("2000-06-15", "2000-07-15", "10-01", 275),  # Late mid_date
            ("2000-06-15", "2000-07-15", "01-10", np.nan),  # Early mid_date
            ("2000-06-15", "2000-07-15", "06-15", np.nan),  # mid_date on first day
        ],
    )
    def test_varying_mid_dates(self, tasmin_series, d1, d2, mid_date, expected):
        # generate a year of data
        tasmin = tasmin_series(np.zeros(365), start="2000/1/1")
        warm_period = tasmin.sel(time=slice(d1, d2))
        tasmin = tasmin.where(~tasmin.time.isin(warm_period.time), 0.1 + K2C)
        gs_end = xci.frost_free_season_end(tasmin, mid_date=mid_date)
        np.testing.assert_array_equal(gs_end, expected)
        for attr in ["units", "is_dayofyear", "calendar"]:
            assert attr in gs_end.attrs.keys()
        assert gs_end.attrs["units"] == ""
        assert gs_end.attrs["is_dayofyear"] == 1


class TestFrostFreeSeasonLength:
    @pytest.mark.parametrize(
        "d1,d2,expected",
        [
            ("1950-01-01", "1951-01-01", 0),  # No frost free season
            ("2000-01-01", "2000-12-31", 365),  # All year frost free season
            ("2000-06-15", "2001-01-01", 199),  # No end
            ("2000-06-15", "2000-07-15", 31),  # Normal case
        ],
    )
    def test_simple(self, tasmin_series, d1, d2, expected):
        # test for different growing length

        # generate a year of data
        tasmin = tasmin_series(np.zeros(365) + 270, start="2000/1/1")
        warm_period = tasmin.sel(time=slice(d1, d2))
        tasmin = tasmin.where(~tasmin.time.isin(warm_period.time), 300)
        fsl = xci.frost_free_season_length(tasmin, freq="YS", mid_date="07-01")
        np.testing.assert_array_equal(fsl, expected)

    def test_southhemisphere(self, tasmin_series):
        tasmin = tasmin_series(np.zeros(2 * 365) + 270, start="2000/1/1")
        warm_period = tasmin.sel(time=slice("2000-11-01", "2001-03-01"))
        tasmin = tasmin.where(~tasmin.time.isin(warm_period.time), 300)
        fsl = xci.frost_free_season_length(tasmin, freq="AS-JUL", mid_date="01-01")
        np.testing.assert_array_equal(fsl.sel(time="2000-07-01"), 121)


class TestHeatingDegreeDays:
    def test_simple(self, tas_series):
        a = np.zeros(365) + 17
        a[:7] += [-3, -2, -1, 0, 1, 2, 3]
        da = tas_series(a + K2C)
        out = xci.heating_degree_days(da)
        np.testing.assert_array_equal(out[:1], 6)
        np.testing.assert_array_equal(out[1:], 0)


class TestHeatWaveIndex:
    def test_simple(self, tasmax_series):
        a = np.zeros(365)
        a[10:20] += 30  # 10 days
        a[40:43] += 50  # too short -> 0
        a[80:100] += 30  # at the end and beginning
        da = tasmax_series(a + K2C)

        out = xci.heat_wave_index(da, thresh="25 C", freq="M")
        np.testing.assert_array_equal(out, [10, 0, 12, 8, 0, 0, 0, 0, 0, 0, 0, 0])


class TestHeatWaveFrequency:
    @pytest.mark.parametrize(
        "thresh_tasmin,thresh_tasmax,window,expected",
        [
            ("22 C", "30 C", 3, 2),  # Some HW
            ("22 C", "30 C", 4, 1),  # No HW
            ("10 C", "10 C", 3, 1),  # One long HW
            ("40 C", "40 C", 3, 0),  # Windowed
        ],
    )
    def test_1d(
        self,
        tasmax_series,
        tasmin_series,
        thresh_tasmin,
        thresh_tasmax,
        window,
        expected,
    ):
        tn = tasmin_series(np.asarray([20, 23, 23, 23, 23, 22, 23, 23, 23, 23]) + K2C)
        tx = tasmax_series(np.asarray([29, 31, 31, 31, 29, 31, 31, 31, 31, 31]) + K2C)

        hwf = xci.heat_wave_frequency(
            tn,
            tx,
            thresh_tasmin=thresh_tasmin,
            thresh_tasmax=thresh_tasmax,
            window=window,
        )
        np.testing.assert_allclose(hwf.values, expected)


class TestHeatWaveMaxLength:
    @pytest.mark.parametrize(
        "thresh_tasmin,thresh_tasmax,window,expected",
        [
            ("22 C", "30 C", 3, 4),  # Some HW
            ("10 C", "10 C", 3, 10),  # One long HW
            ("40 C", "40 C", 3, 0),  # No HW
            ("22 C", "30 C", 5, 0),  # Windowed
        ],
    )
    def test_1d(
        self,
        tasmax_series,
        tasmin_series,
        thresh_tasmin,
        thresh_tasmax,
        window,
        expected,
    ):
        tn = tasmin_series(np.asarray([20, 23, 23, 23, 23, 22, 23, 23, 23, 23]) + K2C)
        tx = tasmax_series(np.asarray([29, 31, 31, 31, 29, 31, 31, 31, 31, 31]) + K2C)

        hwml = xci.heat_wave_max_length(
            tn,
            tx,
            thresh_tasmin=thresh_tasmin,
            thresh_tasmax=thresh_tasmax,
            window=window,
        )
        np.testing.assert_allclose(hwml.values, expected)


class TestHeatWaveTotalLength:
    @pytest.mark.parametrize(
        "thresh_tasmin,thresh_tasmax,window,expected",
        [
            ("22 C", "30 C", 3, 7),  # Some HW
            ("10 C", "10 C", 3, 10),  # One long HW
            ("40 C", "40 C", 3, 0),  # No HW
            ("22 C", "30 C", 5, 0),  # Windowed
        ],
    )
    def test_1d(
        self,
        tasmax_series,
        tasmin_series,
        thresh_tasmin,
        thresh_tasmax,
        window,
        expected,
    ):
        tn = tasmin_series(np.asarray([20, 23, 23, 23, 23, 22, 23, 23, 23, 23]) + K2C)
        tx = tasmax_series(np.asarray([29, 31, 31, 31, 29, 31, 31, 31, 31, 31]) + K2C)

        # some hw
        hwml = xci.heat_wave_total_length(
            tn,
            tx,
            thresh_tasmin=thresh_tasmin,
            thresh_tasmax=thresh_tasmax,
            window=window,
        )
        np.testing.assert_allclose(hwml.values, expected)


class TestHotSpellFrequency:
    @pytest.mark.parametrize(
        "thresh_tasmax,window,op,expected",
        [
            ("30 C", 3, ">", 2),  # Some HS
            ("30 C", 4, ">", 1),  # One long HS
            ("29 C", 3, ">", 2),  # Two HS
            ("29 C", 3, ">=", 1),  # One long HS
            ("10 C", 3, ">", 1),  # No HS
            ("40 C", 5, ">", 0),  # Windowed
        ],
    )
    def test_1d(self, tasmax_series, thresh_tasmax, window, op, expected):
        tx = tasmax_series(np.asarray([29, 31, 31, 31, 29, 31, 31, 31, 31, 31]) + K2C)

        hsf = xci.hot_spell_frequency(
            tx, thresh_tasmax=thresh_tasmax, window=window, op=op
        )
        np.testing.assert_allclose(hsf.values, expected)


class TestHotSpellMaxLength:
    @pytest.mark.parametrize(
        "thresh_tasmax,window,op,expected",
        [
            ("30 C", 3, ">", 5),  # Some HS
            ("10 C", 3, ">", 10),  # One long HS
            ("29 C", 3, ">", 5),  # Two HS
            ("29 C", 3, ">=", 9),  # One long HS, minus a day
            ("40 C", 3, ">", 0),  # No HS
            ("30 C", 5, ">", 5),  # Windowed
        ],
    )
    def test_1d(self, tasmax_series, thresh_tasmax, window, op, expected):
        tx = tasmax_series(np.asarray([28, 31, 31, 31, 29, 31, 31, 31, 31, 31]) + K2C)

        hsml = xci.hot_spell_max_length(
            tx, thresh_tasmax=thresh_tasmax, window=window, op=op
        )
        np.testing.assert_allclose(hsml.values, expected)


class TestTnDays:
    def test_above_simple(self, tasmin_series):
        a = np.zeros(365)
        a[:6] += [27, 28, 29, 30, 31, 32]  # 2 above 30
        mn = tasmin_series(a + K2C)

        out = xci.tn_days_above(mn, thresh="30 C")
        np.testing.assert_array_equal(out[:1], [2])
        np.testing.assert_array_equal(out[1:], [0])

    def test_below_simple(self, tasmin_series):
        a = np.zeros(365)
        a[:6] -= [27, 28, 29, 30, 31, 32]  # 2 below -30
        mn = tasmin_series(a + K2C)

        out = xci.tn_days_below(mn, thresh="-10 C")
        np.testing.assert_array_equal(out[:1], [6])
        np.testing.assert_array_equal(out[1:], [0])
        out = xci.tn_days_below(mn, thresh="-30 C")
        np.testing.assert_array_equal(out[:1], [2])
        np.testing.assert_array_equal(out[1:], [0])

    def test_operator(self, tasmin_series):
        a = np.zeros(365)
        a[:6] += [27, 28, 29, 30, 31, 32]  # 3 at or above 30
        mn = tasmin_series(a + K2C)

        out = xci.tn_days_above(mn, thresh="30 C", op="gteq")
        np.testing.assert_array_equal(out[:1], [3])
        np.testing.assert_array_equal(out[1:], [0])

        with pytest.raises(ValueError):
            xci.tn_days_above(mn, thresh="30 C", op="lteq")

        a = np.zeros(365)
        a[:6] -= [27, 28, 29, 30, 31, 32]  # 2 at or below -31
        mn = tasmin_series(a + K2C)

        out = xci.tn_days_below(mn, thresh="-31 C", op="<=")
        np.testing.assert_array_equal(out[:1], [2])
        np.testing.assert_array_equal(out[1:], [0])

        with pytest.raises(ValueError):
            xci.tn_days_below(mn, thresh="30 C", op=">=")


class TestTgDays:
    def test_above_simple(self, tas_series):
        a = np.zeros(365)
        a[:6] += [27, 28, 29, 30, 31, 32]  # 2 above 30
        mg = tas_series(a + K2C)

        out = xci.tg_days_above(mg, thresh="30 C")
        np.testing.assert_array_equal(out[:1], [2])
        np.testing.assert_array_equal(out[1:], [0])

    def test_below_simple(self, tas_series):
        a = np.zeros(365)
        a[:6] -= [27, 28, 29, 30, 31, 32]  # 2 below -30
        mg = tas_series(a + K2C)

        out = xci.tg_days_below(mg, thresh="-10 C")
        np.testing.assert_array_equal(out[:1], [6])
        np.testing.assert_array_equal(out[1:], [0])
        out = xci.tg_days_below(mg, thresh="-30 C")
        np.testing.assert_array_equal(out[:1], [2])
        np.testing.assert_array_equal(out[1:], [0])

    def test_operators(self, tas_series):
        a = np.zeros(365)
        a[:6] += [27, 28, 29, 30, 31, 32]  # 4 at or above 29
        mg = tas_series(a + K2C)

        out = xci.tn_days_above(mg, thresh="29 C", op=">=")
        np.testing.assert_array_equal(out[:1], [4])
        np.testing.assert_array_equal(out[1:], [0])

        with pytest.raises(ValueError):
            xci.tn_days_above(mg, thresh="30 C", op="<=")

        a = np.zeros(365)
        a[:6] -= [27, 28, 29, 30, 31, 32]  # 3 at or below -30
        mg = tas_series(a + K2C)

        out = xci.tn_days_below(mg, thresh="-30 C", op="lteq")
        np.testing.assert_array_equal(out[:1], [3])
        np.testing.assert_array_equal(out[1:], [0])

        with pytest.raises(ValueError):
            xci.tn_days_below(mg, thresh="30 C", op="gt")


class TestTxDays:
    def test_above_simple(self, tasmax_series):
        a = np.zeros(365)
        a[:6] += [27, 28, 29, 30, 31, 32]  # 2 above 30
        mx = tasmax_series(a + K2C)

        out = xci.tx_days_above(mx, thresh="30 C")
        np.testing.assert_array_equal(out[:1], [2])
        np.testing.assert_array_equal(out[1:], [0])

    def test_below_simple(self, tasmax_series):
        a = np.zeros(365)
        a[:6] -= [27, 28, 29, 30, 31, 32]  # 2 below -30
        mx = tasmax_series(a + K2C)

        out = xci.tx_days_below(mx, thresh="-10 C")
        np.testing.assert_array_equal(out[:1], [6])
        np.testing.assert_array_equal(out[1:], [0])
        out = xci.tx_days_below(mx, thresh="-30 C")
        np.testing.assert_array_equal(out[:1], [2])
        np.testing.assert_array_equal(out[1:], [0])

    def test_operators(self, tas_series):
        a = np.zeros(365)
        a[:6] += [27, 28, 29, 30, 31, 32]  # 5 at or above 28
        mg = tas_series(a + K2C)

        out = xci.tn_days_above(mg, thresh="28 C", op=">=")
        np.testing.assert_array_equal(out[:1], [5])
        np.testing.assert_array_equal(out[1:], [0])

        with pytest.raises(ValueError):
            xci.tn_days_above(mg, thresh="20 C", op="lt")

        a = np.zeros(365)
        a[:6] -= [27, 28, 29, 30, 31, 32]  # 5 at or below -28
        mg = tas_series(a + K2C)

        out = xci.tn_days_below(mg, thresh="-28 C", op="<=")
        np.testing.assert_array_equal(out[:1], [5])
        np.testing.assert_array_equal(out[1:], [0])

        with pytest.raises(ValueError):
            xci.tn_days_below(mg, thresh="-27 C", op="gt")


class TestJetStreamIndices:
    # data needs to consist of at least 61 days for Lanczos filter (here: 66 days)
    time_coords = pd.date_range("2000-01-01", "2000-03-06", freq="D")
    # make fake ua data array of shape (66 days, 3 plevs, 3 lons, 3 lats) to mimic jet at 16.N
    zeros_arr = np.zeros(shape=(66, 3, 3, 1))
    ones_arr = np.ones(shape=(66, 3, 3, 1))
    fake_jet = np.concatenate([zeros_arr, ones_arr, zeros_arr], axis=3)  # axis 3 is lat
    da_ua = xr.DataArray(
        fake_jet,
        coords={
            "time": time_coords,
            "Z": [75000, 85000, 100000],
            "X": [120, 121, 122],
            "Y": [15, 16, 17],
        },
        dims=["time", "Z", "X", "Y"],
        attrs={
            "standard_name": "eastward_wind",
            "units": "m s-1",
        },
    )

    da_ua.Z.attrs = {"units": "Pa", "standard_name": "pressure"}
    da_ua.X.attrs = {"units": "degrees_east", "standard_name": "longitude"}
    da_ua.Y.attrs = {"units": "degrees_north", "standard_name": "latitude"}
    da_ua.T.attrs = {"standard_name": "time"}

    def test_jetstream_metric_woollings(self):
        da_ua = self.da_ua
        # Should raise ValueError as longitude is in 0-360 instead of -180.E-180.W
        with pytest.raises(ValueError):
            _ = xci.jetstream_metric_woollings(da_ua)
        # redefine longitude coordiantes to -180.E-180.W so function runs
        da_ua = da_ua.cf.assign_coords(
            {
                "X": (
                    "X",
                    (da_ua.cf["longitude"] - 180).data,
                    da_ua.cf["longitude"].attrs,
                )
            }
        )
        out = xci.jetstream_metric_woollings(da_ua)
        np.testing.assert_equal(len(out), 2)
        jetlat, jetstr = out
        # should be 6 values that are not NaN because of 61 day moving window and 66 chosen
        np.testing.assert_equal(np.sum(~np.isnan(jetlat).data), 6)
        np.testing.assert_equal(np.sum(~np.isnan(jetstr).data), 6)
        np.testing.assert_equal(jetlat.max().data, 16.0)
        np.testing.assert_equal(
            jetstr.max().data, 0.999276877412766
        )  # manually checked (sum of lanzcos weights for 61-day window and 0.1 cutoff)
        assert jetlat.units == da_ua.cf["latitude"].units
        assert jetstr.units == da_ua.units


class TestLiquidPrecipitationRatio:
    def test_simple(self, pr_series, tas_series):
        pr = np.zeros(100)
        pr[10:20] = 1
        pr = pr_series(pr)

        tas = np.zeros(100)
        tas[:14] -= 20
        tas[14:] += 10
        tas = tas_series(tas + K2C)

        out = xci.liquid_precip_ratio(pr, tas=tas, freq="M")
        np.testing.assert_almost_equal(out[:1], [0.6])


class TestMaximumConsecutiveDryDays:
    def test_simple(self, pr_series):
        a = np.zeros(365) + 10
        a[5:15] = 0
        pr = pr_series(a)
        out = xci.maximum_consecutive_dry_days(pr, freq="M")
        assert out[0] == 10

    def test_run_start_at_0(self, pr_series):
        a = np.zeros(365) + 10
        a[:10] = 0
        pr = pr_series(a)
        out = xci.maximum_consecutive_dry_days(pr, freq="M")
        assert out[0] == 10


class TestMaximumConsecutiveTxDays:
    def test_simple(self, tasmax_series):
        a = np.zeros(365) + 273.15
        a[5:15] += 30
        tx = tasmax_series(a, start="1/1/2010")
        out = xci.maximum_consecutive_tx_days(tx, thresh="25 C", freq="M")
        assert out[0] == 10
        np.testing.assert_array_almost_equal(out[1:], 0)


class TestPrecipAccumulation:
    # build test data for different calendar
    time_std = pd.date_range("2000-01-01", "2010-12-31", freq="D")
    da_std = xr.DataArray(
        time_std.year, coords=[time_std], dims="time", attrs={"units": "mm d-1"}
    )

    # calendar 365_day and 360_day not tested for now since xarray.resample
    # does not support other calendars than standard
    #
    # units = 'days since 2000-01-01 00:00'
    # time_365 = cftime.num2date(np.arange(0, 10 * 365), units, '365_day')
    # time_360 = cftime.num2date(np.arange(0, 10 * 360), units, '360_day')
    # da_365 = xr.DataArray(np.arange(time_365.size), coords=[time_365], dims='time')
    # da_360 = xr.DataArray(np.arange(time_360.size), coords=[time_360], dims='time')

    def test_simple(self, pr_series):
        pr = np.zeros(100)
        pr[5:10] = 1
        pr = pr_series(pr)

        out = xci.precip_accumulation(pr, freq="M")
        np.testing.assert_array_equal(out[0], 5 * 3600 * 24)

    def test_yearly(self):
        da_std = self.da_std
        out_std = xci.precip_accumulation(da_std)
        target = [
            (365 + calendar.isleap(y)) * y for y in np.unique(da_std.time.dt.year)
        ]
        np.testing.assert_allclose(out_std.values, target)

    def test_mixed_phases(self, pr_series, tas_series):
        pr = np.zeros(100)
        pr[5:20] = 1
        pr = pr_series(pr)

        tas = np.ones(100) * 280
        tas[5:10] = 270
        tas[10:15] = 268
        tas = tas_series(tas)

        outsn = xci.precip_accumulation(pr, tas=tas, phase="solid", freq="M")
        outsn2 = xci.precip_accumulation(
            pr, tas=tas, phase="solid", thresh="269 K", freq="M"
        )
        outrn = xci.precip_accumulation(pr, tas=tas, phase="liquid", freq="M")

        np.testing.assert_array_equal(outsn[0], 10 * 3600 * 24)
        np.testing.assert_array_equal(outsn2[0], 5 * 3600 * 24)
        np.testing.assert_array_equal(outrn[0], 5 * 3600 * 24)


class TestRainOnFrozenGround:
    def test_simple(self, tas_series, pr_series):
        tas = np.zeros(30) - 1
        pr = np.zeros(30)

        tas[10] += 5
        pr[10] += 2

        tas = tas_series(tas + K2C)
        pr = pr_series(pr / 3600 / 24)

        out = xci.rain_on_frozen_ground_days(pr, tas, freq="MS")
        assert out[0] == 1

    def test_small_rain(self, tas_series, pr_series):
        tas = np.zeros(30) - 1
        pr = np.zeros(30)

        tas[10] += 5
        pr[10] += 0.5

        tas = tas_series(tas + K2C)
        pr = pr_series(pr / 3600 / 24)

        out = xci.rain_on_frozen_ground_days(pr, tas, freq="MS")
        assert out[0] == 0

    def test_consecutive_rain(self, tas_series, pr_series):
        tas = np.zeros(30) - 1
        pr = np.zeros(30)

        tas[10:16] += 5
        pr[10:16] += 5

        tas = tas_series(tas + K2C)
        pr = pr_series(pr)

        out = xci.rain_on_frozen_ground_days(pr, tas, freq="MS")
        assert out[0] == 1


class TestTGXN10p:
    def test_tg10p_simple(self, tas_series):
        i = 366
        tas = np.array(range(i))
        tas = tas_series(tas, start="1/1/2000")
        t10 = percentile_doy(tas, per=10).sel(percentiles=10)

        # create cold spell in june
        tas[175:180] = 1

        out = xci.tg10p(tas, t10, freq="MS")
        assert out[0] == 0
        assert out[5] == 5

        with pytest.raises(AttributeError):
            out = xci.tg10p(tas, tas, freq="MS")

    def test_tx10p_simple(self, tasmax_series):
        i = 366
        tas = np.array(range(i))
        tas = tasmax_series(tas, start="1/1/2000")
        t10 = percentile_doy(tas, per=10).sel(percentiles=10)

        # create cold spell in june
        tas[175:180] = 1

        out = xci.tx10p(tas, t10, freq="MS")
        assert out[0] == 0
        assert out[5] == 5

    def test_tn10p_simple(self, tas_series):
        i = 366
        tas = np.array(range(i))
        tas = tas_series(tas, start="1/1/2000")
        t10 = percentile_doy(tas, per=10).sel(percentiles=10)

        # create cold spell in june
        tas[175:180] = 1

        out = xci.tn10p(tas, t10, freq="MS")
        assert out[0] == 0
        assert out[5] == 5

    def test_doy_interpolation(self, open_dataset):
        # Just a smoke test
        with open_dataset("ERA5/daily_surface_cancities_1990-1993.nc") as ds:
            t10 = percentile_doy(ds.tasmin, per=10).sel(percentiles=10)
            xci.tn10p(ds.tasmin, t10, freq="MS")


class TestTGXN90p:
    def test_tg90p_simple(self, tas_series):
        i = 366
        tas = np.array(range(i))
        tas = tas_series(tas, start="1/1/2000")
        t90 = percentile_doy(tas, per=10).sel(percentiles=10)

        # create cold spell in june
        tas[175:180] = 1

        out = xci.tg90p(tas, t90, freq="MS")
        assert out[0] == 30
        assert out[1] == 29
        assert out[5] == 25

    def test_tx90p_simple(self, tasmax_series):
        i = 366
        tas = np.array(range(i))
        tas = tasmax_series(tas, start="1/1/2000")
        t90 = percentile_doy(tas, per=10).sel(percentiles=10)

        # create cold spell in june
        tas[175:180] = 1

        out = xci.tx90p(tas, t90, freq="MS")
        assert out[0] == 30
        assert out[1] == 29
        assert out[5] == 25

    def test_tn90p_simple(self, tasmin_series):
        i = 366
        tas = np.array(range(i))
        tas = tasmin_series(tas, start="1/1/2000")
        t90 = percentile_doy(tas, per=10).sel(percentiles=10)

        # create cold spell in june
        tas[175:180] = 1

        out = xci.tn90p(tas, t90, freq="MS")
        assert out[0] == 30
        assert out[1] == 29
        assert out[5] == 25


class TestTas:
    @pytest.mark.parametrize("tasmin_units", ["K", "°C"])
    @pytest.mark.parametrize("tasmax_units", ["K", "°C"])
    def test_tas(
        self, tasmin_series, tasmax_series, tas_series, tasmin_units, tasmax_units
    ):
        tas = tas_series(np.ones(10) + (K2C if tasmin_units == "K" else 0))
        tas.attrs["units"] = tasmin_units
        tasmin = tasmin_series(np.zeros(10) + (K2C if tasmin_units == "K" else 0))
        tasmin.attrs["units"] = tasmin_units
        tasmax = tasmax_series(np.ones(10) * 2 + (K2C if tasmax_units == "K" else 0))
        tasmax.attrs["units"] = tasmax_units

        tas_xc = xci.tas(tasmin, tasmax)
        assert tas_xc.attrs["units"] == tasmin_units
        xr.testing.assert_equal(tas, tas_xc)


class TestTxMin:
    def test_simple(self, tasmax_series):
        a = tasmax_series(np.array([20, 25, -15, 19]))
        txm = xci.tx_min(a, freq="YS")
        assert txm == -15


class TestTxMean:
    def test_attrs(self, tasmax_series):
        a = tasmax_series(np.array([320, 321, 322, 323, 324]))
        txm = xci.tx_mean(a, freq="YS")
        assert txm == 322
        assert txm.units == "K"

        a = tasmax_series(np.array([20, 21, 22, 23, 24]))
        a.attrs["units"] = "°C"
        txm = xci.tx_mean(a, freq="YS")

        assert txm == 22
        assert txm.units == "°C"


class TestTxMax:
    def test_simple(self, tasmax_series):
        a = tasmax_series(np.array([20, 25, -15, 19]))
        txm = xci.tx_max(a, freq="YS")
        assert txm == 25


class TestTgMaxTgMinIndices:
    @staticmethod
    def random_tmin_tmax_setup(length, tasmax_series, tasmin_series):
        max_values = np.random.uniform(-20, 40, length)
        min_values = []
        for i in range(length):
            min_values.append(np.random.uniform(-40, max_values[i]))
        tasmax = tasmax_series(np.add(max_values, K2C))
        tasmin = tasmin_series(np.add(min_values, K2C))
        return tasmin, tasmax

    @staticmethod
    def static_tmin_tmax_setup(tasmin_series, tasmax_series):
        max_values = np.add([22, 10, 35.2, 25.1, 18.9, 12, 16], K2C)
        min_values = np.add([17, 3.5, 22.7, 16, 12.4, 7, 12], K2C)
        tasmax = tasmax_series(max_values)
        tasmin = tasmin_series(min_values)
        return tasmin, tasmax

    # def test_random_daily_temperature_range(self, tasmax_series, tasmin_series):
    #     days = 365
    #     tasmin, tasmax = self.random_tmin_tmax_setup(days, tasmin_series, tasmax_series)
    #     dtr = xci.daily_temperature_range(tasmin, tasmax, freq="YS")
    #
    #     np.testing.assert_array_less(-dtr, [0, 0])
    #     np.testing.assert_allclose([dtr.mean()], [20], atol=10)
    @pytest.mark.parametrize(
        "op,expected",
        [
            ("max", 12.5),
            (np.max, 12.5),
            ("min", 4.0),
            (np.min, 4.0),
            ("std", 2.72913233),
            (np.std, 2.72913233),
        ],
    )
    def test_static_reduce_daily_temperature_range(
        self, tasmin_series, tasmax_series, op, expected
    ):
        tasmin, tasmax = self.static_tmin_tmax_setup(tasmin_series, tasmax_series)
        dtr = xci.daily_temperature_range(tasmin, tasmax, freq="YS", op=op)
        assert dtr.units == "K"

        if isinstance(op, str):
            output = getattr(np, op)(tasmax - tasmin)
        else:
            output = op(tasmax - tasmin)
        np.testing.assert_array_almost_equal(dtr, expected)
        np.testing.assert_equal(dtr, output)

    def test_static_daily_temperature_range(self, tasmin_series, tasmax_series):
        tasmin, tasmax = self.static_tmin_tmax_setup(tasmin_series, tasmax_series)
        dtr = xci.daily_temperature_range(tasmin, tasmax, freq="YS")
        assert dtr.units == "K"
        output = np.mean(tasmax - tasmin)

        np.testing.assert_equal(dtr, output)

    # def test_random_variable_daily_temperature_range(self, tasmin_series, tasmax_series):
    #     days = 1095
    #     tasmin, tasmax = self.random_tmin_tmax_setup(days, tasmin_series, tasmax_series)
    #     vdtr = xci.daily_temperature_range_variability(tasmin, tasmax, freq="YS")
    #
    #     np.testing.assert_allclose(vdtr.mean(), 20, atol=10)
    #     np.testing.assert_array_less(-vdtr, [0, 0, 0, 0])

    def test_static_variable_daily_temperature_range(
        self, tasmin_series, tasmax_series
    ):
        tasmin, tasmax = self.static_tmin_tmax_setup(tasmin_series, tasmax_series)
        dtr = xci.daily_temperature_range_variability(tasmin, tasmax, freq="YS")

        np.testing.assert_almost_equal(dtr, 2.667, decimal=3)

    def test_static_extreme_temperature_range(self, tasmin_series, tasmax_series):
        tasmin, tasmax = self.static_tmin_tmax_setup(tasmin_series, tasmax_series)
        etr = xci.extreme_temperature_range(tasmin, tasmax)

        np.testing.assert_array_almost_equal(etr, 31.7)

    def test_uniform_freeze_thaw_cycles(self, tasmin_series, tasmax_series):
        temp_values = np.zeros(365)
        tasmax, tasmin = (
            tasmax_series(temp_values + 5 + K2C),
            tasmin_series(temp_values - 5 + K2C),
        )
        ft = xci.multiday_temperature_swing(
            tasmin,
            tasmax,
            thresh_tasmin="0 degC",
            thresh_tasmax="0 degC",
            op="sum",
            window=1,
            freq="YS",
        )

        np.testing.assert_array_equal([np.sum(ft)], [365])

    def test_static_freeze_thaw_cycles(self, tasmin_series, tasmax_series):
        tasmin, tasmax = self.static_tmin_tmax_setup(tasmin_series, tasmax_series)
        tasmin -= 15
        ft = xci.multiday_temperature_swing(
            tasmin,
            tasmax,
            thresh_tasmin="0 degC",
            thresh_tasmax="0 degC",
            op="sum",
            window=1,
            freq="YS",
        )

        np.testing.assert_array_equal([np.sum(ft)], [4])

    # TODO: Write a better random_freezethaw_cycles test
    # def test_random_freeze_thaw_cycles(self):
    #     runs = np.array([])
    #     for i in range(10):
    #         temp_values = np.random.uniform(-30, 30, 365)
    #         tasmin, tasmax = self.tmin_tmax_time_series(temp_values + K2C)
    #         ft = xci.daily_freezethaw_cycles(tasmin, tasmax, freq="YS")
    #         runs = np.append(runs, ft)
    #
    #     np.testing.assert_allclose(np.mean(runs), 120, atol=20)


class TestTemperatureSeasonality:
    def test_simple(self, tas_series):
        a = np.zeros(365)
        a = tas_series(a + K2C, start="1971-01-01")

        a[(a.time.dt.season == "DJF")] += -15
        a[(a.time.dt.season == "MAM")] += -5
        a[(a.time.dt.season == "JJA")] += 22
        a[(a.time.dt.season == "SON")] += 2

        out = xci.temperature_seasonality(a)
        np.testing.assert_array_almost_equal(out, 4.940925)

        t_weekly = xci.tg_mean(a, freq="7D")
        out = xci.temperature_seasonality(t_weekly)
        np.testing.assert_array_almost_equal(out, 4.87321337)
        assert out.units == "%"

    def test_celsius(self, tas_series):
        a = np.zeros(365)
        a = tas_series(a, start="1971-01-01")
        a.attrs["units"] = "°C"
        a[(a.time.dt.season == "DJF")] += -15
        a[(a.time.dt.season == "MAM")] += -5
        a[(a.time.dt.season == "JJA")] += 22
        a[(a.time.dt.season == "SON")] += 2

        out = xci.temperature_seasonality(a)
        np.testing.assert_array_almost_equal(out, 4.940925)


class TestPrecipSeasonality:
    def test_simple(self, pr_series):
        a = np.zeros(365)

        a = pr_series(a, start="1971-01-01")

        a[(a.time.dt.month == 12)] += 2 / 3600 / 24
        a[(a.time.dt.month == 8)] += 10 / 3600 / 24
        a[(a.time.dt.month == 1)] += 5 / 3600 / 24

        out = xci.precip_seasonality(a)
        np.testing.assert_array_almost_equal(out, 206.29127187)

        p_weekly = xci.precip_accumulation(a, freq="7D")
        p_weekly.attrs["units"] = "mm week-1"
        out = xci.precip_seasonality(p_weekly)
        np.testing.assert_array_almost_equal(out, 197.25293501)

        p_month = xci.precip_accumulation(a, freq="MS")
        p_month.attrs["units"] = "mm month-1"
        out = xci.precip_seasonality(p_month)
        np.testing.assert_array_almost_equal(out, 208.71994117)


class TestPrecipWettestDriestQuarter:
    @staticmethod
    def get_data(pr_series):
        a = np.ones(731)
        a = pr_series(a, start="1971-01-01", units="mm/d")
        a[(a.time.dt.month == 9)] += 5
        a[(a.time.dt.month == 3)] += -1
        return a

    def test_exceptions(self, pr_series):
        a = self.get_data(pr_series)
        with pytest.raises(NotImplementedError):
            xci.prcptot_wetdry_quarter(a, op="toto")

    def test_simple(self, pr_series):
        a = self.get_data(pr_series)

        out = xci.prcptot_wetdry_quarter(a, op="wettest")
        np.testing.assert_array_almost_equal(out, [241, 241])

        out = xci.prcptot_wetdry_quarter(a, op="driest")
        np.testing.assert_array_almost_equal(out, [60, 60])

    def test_weekly_monthly(self, pr_series):
        a = self.get_data(pr_series)

        p_weekly = xci.precip_accumulation(a, freq="7D")
        p_weekly.attrs["units"] = "mm week-1"
        out = xci.prcptot_wetdry_quarter(p_weekly, op="wettest")
        np.testing.assert_array_almost_equal(out, [241, 241])
        out = xci.prcptot_wetdry_quarter(p_weekly, op="driest")
        np.testing.assert_array_almost_equal(out, [60, 60])

        # Can't use precip_accumulation cause "month" is not a constant unit
        p_month = a.resample(time="MS").mean(keep_attrs=True)
        out = xci.prcptot_wetdry_quarter(p_month, op="wettest")
        np.testing.assert_array_almost_equal(out, [242, 242])
        out = xci.prcptot_wetdry_quarter(p_month, op="driest")
        np.testing.assert_array_almost_equal(out, [58, 59])

    def test_convertunits_nondaily(self, pr_series):
        a = self.get_data(pr_series)
        p_month = a.resample(time="MS").mean(keep_attrs=True)
        p_month_m = p_month / 10
        p_month_m.attrs["units"] = "cm day-1"
        out = xci.prcptot_wetdry_quarter(p_month_m, op="wettest")
        np.testing.assert_array_almost_equal(out, [24.2, 24.2])


class TestTempWetDryPrecipWarmColdQuarter:
    @staticmethod
    def get_data(tas_series, pr_series):
        np.random.seed(123)
        times = pd.date_range("2000-01-01", "2001-12-31", name="time")
        annual_cycle = np.sin(2 * np.pi * (times.dayofyear.values / 365.25 - 0.28))
        base = 10 + 15 * annual_cycle.reshape(-1, 1)
        values = base + 3 * np.random.randn(annual_cycle.size, 1) + K2C
        tas = tas_series(values.squeeze(), start="2001-01-01").sel(
            time=slice("2001", "2002")
        )
        base = 15 * annual_cycle.reshape(-1, 1)
        values = base + 10 + 10 * np.random.randn(annual_cycle.size, 1)
        values = values / 3600 / 24
        values[values < 0] = 0
        pr = pr_series(values.squeeze(), start="2001-01-01").sel(
            time=slice("2001", "2002")
        )
        return tas, pr

    @pytest.mark.parametrize(
        "freq,op,expected",
        [
            ("D", "wettest", [296.22664037, 296.99585849]),
            ("7D", "wettest", [296.22664037, 296.99585849]),
            ("MS", "wettest", [296.25598395, 296.98613685]),
            ("D", "driest", [272.161376, 269.31008671]),
            ("7D", "driest", [272.161376, 269.31008671]),
            ("MS", "driest", [272.00644843, 269.04077039]),
        ],
    )
    @pytest.mark.parametrize("use_dask", [True, False])
    def test_tg_wetdry(self, tas_series, pr_series, use_dask, freq, op, expected):
        tas, pr = self.get_data(tas_series, pr_series)
        pr = pr.resample(time=freq).mean(keep_attrs=True)

        tas = xci.tg_mean(tas, freq=freq)

        if use_dask:
            if freq == "D":
                pytest.skip("Daily input freq and dask arrays not working")
            tas = tas.expand_dims(lat=[0, 1, 2, 3]).chunk({"lat": 1})
            pr = pr.expand_dims(lat=[0, 1, 2, 3]).chunk({"lat": 1})

        out = xci.tg_mean_wetdry_quarter(tas=tas, pr=pr, freq="YS", op=op)
        if use_dask:
            out = out.isel(lat=0)
        np.testing.assert_array_almost_equal(out, expected)

    @pytest.mark.parametrize(
        "freq,op,expected",
        [
            ("D", "warmest", [2021.82232981, 2237.15117103]),
            ("7D", "warmest", [2021.82232981, 2237.15117103]),
            ("MS", "warmest", [2038.54763205, 2247.47136629]),
            ("D", "coldest", [311.91895223, 264.50013361]),
            ("7D", "coldest", [311.91895223, 264.50013361]),
            ("MS", "coldest", [311.91895223, 259.36682028]),
        ],
    )
    def test_pr_warmcold(self, tas_series, pr_series, freq, op, expected):
        tas, pr = self.get_data(tas_series, pr_series)
        pr = convert_units_to(
            pr.resample(time=freq).mean(keep_attrs=True), "mm/d", context="hydro"
        )

        tas = xci.tg_mean(tas, freq=freq)

        out = xci.prcptot_warmcold_quarter(tas=tas, pr=pr, freq="YS", op=op)
        np.testing.assert_array_almost_equal(out, expected)


class TestTempWarmestColdestQuarter:
    @staticmethod
    def get_data(tas_series, units="K"):
        a = np.zeros(365 * 2)
        a = tas_series(
            a + (K2C if units == "K" else 0), start="1971-01-01", units=units
        )
        a[(a.time.dt.season == "JJA") & (a.time.dt.year == 1971)] += 22
        a[(a.time.dt.season == "SON") & (a.time.dt.year == 1972)] += 25
        return a

    def test_simple(self, tas_series):
        a = self.get_data(tas_series)
        a[(a.time.dt.season == "DJF") & (a.time.dt.year == 1971)] += -15
        a[(a.time.dt.season == "MAM") & (a.time.dt.year == 1972)] += -10

        out = xci.tg_mean_warmcold_quarter(a, op="warmest")
        np.testing.assert_array_almost_equal(out, [294.66648352, 298.15])

        out = xci.tg_mean_warmcold_quarter(a, op="coldest")
        np.testing.assert_array_almost_equal(out, [263.42472527, 263.25989011])

        t_weekly = xci.tg_mean(a, freq="7D")
        out = xci.tg_mean_warmcold_quarter(t_weekly, op="coldest")
        np.testing.assert_array_almost_equal(out, [263.42472527, 263.25989011])

        t_month = xci.tg_mean(a, freq="MS")
        out = xci.tg_mean_warmcold_quarter(t_month, op="coldest")
        np.testing.assert_array_almost_equal(out, [263.15, 263.15])

    def test_celsius(self, tas_series):
        a = self.get_data(tas_series, units="°C")

        a[
            (a.time.dt.month >= 1) & (a.time.dt.month <= 3) & (a.time.dt.year == 1971)
        ] += -15
        a[(a.time.dt.season == "MAM") & (a.time.dt.year == 1972)] += -10

        out = xci.tg_mean_warmcold_quarter(a, op="warmest")
        np.testing.assert_array_almost_equal(out, [21.51648352, 25])

        out = xci.tg_mean_warmcold_quarter(a, op="coldest")
        np.testing.assert_array_almost_equal(out, [-14.835165, -9.89011])

    def test_exceptions(self, tas_series):
        a = self.get_data(tas_series)

        with pytest.raises(NotImplementedError):
            xci.tg_mean_warmcold_quarter(a, op="toto")


class TestPrcptot:
    @staticmethod
    def get_data(pr_series):
        pr = pr_series(np.ones(731), start="1971-01-01", units="mm / d")
        pr[0:7] += 10
        pr[-7:] += 11
        return pr

    @pytest.mark.parametrize(
        "freq,expected",
        [
            ("D", [435.0, 443.0]),
            ("7D", [441.0, 485.0]),
            ("MS", [435.0, 443.0]),
        ],
    )
    def test_simple(self, pr_series, freq, expected):
        pr = self.get_data(pr_series)
        pr = pr.resample(time=freq).mean(keep_attrs=True)
        out = xci.prcptot(pr=pr, freq="YS")
        np.testing.assert_array_almost_equal(out, expected)


class TestPrecipWettestDriestPeriod:
    @staticmethod
    def get_data(pr_series):
        pr = pr_series(np.ones(731), start="1971-01-01", units="mm / d")
        pr[0:7] += 10
        pr[-7:] += 11
        return pr

    @pytest.mark.parametrize(
        "freq,op,expected",
        [
            ("D", "wettest", [11.0, 12.0]),
            ("D", "driest", [1, 1]),
            ("7D", "wettest", [77, 84]),
            ("7D", "driest", [7, 7]),
            ("MS", "wettest", [101, 108]),
            ("MS", "driest", [28, 29]),
        ],
    )
    def test_simple(self, pr_series, freq, op, expected):
        pr = self.get_data(pr_series)
        pr = pr.resample(time=freq).mean(keep_attrs=True)
        out = xci.prcptot_wetdry_period(pr=pr, op=op, freq="YS")
        np.testing.assert_array_almost_equal(out, expected)


class TestIsothermality:
    @staticmethod
    def get_data(tasmin_series, tasmax_series):
        np.random.seed(123)
        times = pd.date_range("2000-01-01", "2001-12-31", name="time")
        annual_cycle = np.sin(2 * np.pi * (times.dayofyear.values / 365.25 - 0.28))
        base = 10 + 15 * annual_cycle.reshape(-1, 1)
        values = base + 3 * np.random.randn(annual_cycle.size, 1) + K2C
        tasmin = tasmin_series(values.squeeze(), start="2001-01-01").sel(
            time=slice("2001", "2002")
        )
        values = base + 10 + 3 * np.random.randn(annual_cycle.size, 1) + K2C
        tasmax = tasmax_series(values.squeeze(), start="2001-01-01").sel(
            time=slice("2001", "2002")
        )
        return tasmin, tasmax

    @pytest.mark.parametrize(
        "freq,expected",
        [
            ("D", [18.8700109, 19.40941685]),
            ("7D", [23.29006069, 23.36559839]),
            ("MS", [25.05925319, 25.09443682]),
        ],
    )
    def test_simple(self, tasmax_series, tasmin_series, freq, expected):
        tasmin, tasmax = self.get_data(tasmin_series, tasmax_series)

        # weekly
        tmin = tasmin.resample(time=freq).mean(dim="time", keep_attrs=True)
        tmax = tasmax.resample(time=freq).mean(dim="time", keep_attrs=True)
        out = xci.isothermality(tasmax=tmax, tasmin=tmin, freq="YS")
        np.testing.assert_array_almost_equal(out, expected)
        assert out.units == "%"


class TestWarmDayFrequency:
    def test_1d(self, tasmax_series):
        a = np.zeros(35)
        a[25:] = 31
        da = tasmax_series(a + K2C)
        wdf = xci.warm_day_frequency(da, freq="MS")
        np.testing.assert_allclose(wdf.values, [6, 4])
        wdf = xci.warm_day_frequency(da, freq="YS")
        np.testing.assert_allclose(wdf.values, [10])
        wdf = xci.warm_day_frequency(da, thresh="-1 C")
        np.testing.assert_allclose(wdf.values, [35])
        wdf = xci.warm_day_frequency(da, thresh="50 C")
        np.testing.assert_allclose(wdf.values, [0])


class TestWarmNightFrequency:
    def test_1d(self, tasmin_series):
        a = np.zeros(35)
        a[25:] = 23
        da = tasmin_series(a + K2C)
        wnf = xci.warm_night_frequency(da, freq="MS")
        np.testing.assert_allclose(wnf.values, [6, 4])
        wnf = xci.warm_night_frequency(da, freq="YS")
        np.testing.assert_allclose(wnf.values, [10])
        wnf = xci.warm_night_frequency(da, thresh="-1 C")
        np.testing.assert_allclose(wnf.values, [35])
        wnf = xci.warm_night_frequency(da, thresh="50 C")
        np.testing.assert_allclose(wnf.values, [0])


class TestWindIndices:
    def test_calm_days(self, sfcWind_series):
        a = np.full(365, 20)  # all non-calm days
        a[10:20] = 2  # non-calm day on default thres, but should count as calm in test
        a[40:50] = 3.1  # non-calm day on test threshold
        da = sfcWind_series(a)
        out = xci.calm_days(da, thresh="3 km h-1", freq="M")
        np.testing.assert_array_equal(out, [10, 0, 0, 0, 0, 0, 0, 0, 0, 0, 0, 0])
        assert out.units == "d"

    def test_windy_days(self, sfcWind_series):
        a = np.zeros(365)  # all non-windy days
        a[10:20] = 10.8  # windy day on default threshold, non-windy in test
        a[40:50] = 12  # windy day on test threshold
        a[80:90] = 15  # windy days
        da = sfcWind_series(a)
        out = xci.windy_days(da, thresh="12 km h-1", freq="M")
        np.testing.assert_array_equal(out, [0, 10, 10, 0, 0, 0, 0, 0, 0, 0, 0, 0])
        assert out.units == "d"


class TestTxTnDaysAbove:
    def test_1d(self, tasmax_series, tasmin_series):
        tn = tasmin_series(np.asarray([20, 23, 23, 23, 23, 22, 23, 23, 23, 23]) + K2C)
        tx = tasmax_series(np.asarray([29, 31, 31, 31, 29, 31, 30, 31, 31, 31]) + K2C)

        wmmtf = xci.tx_tn_days_above(tn, tx)
        np.testing.assert_allclose(wmmtf.values, [6])

        # No days valid
        wmmtf = xci.tx_tn_days_above(tn, tx, thresh_tasmax="50 C")
        np.testing.assert_allclose(wmmtf.values, [0])

        # All days valid
        wmmtf = xci.tx_tn_days_above(tn, tx, thresh_tasmax="0 C", thresh_tasmin="0 C")
        np.testing.assert_allclose(wmmtf.values, [10])

        # One day in each series is exactly at threshold
        wmmtf = xci.tx_tn_days_above(tn, tx, op=">=")
        np.testing.assert_allclose(wmmtf.values, [8])

        # Forbidden comparison operation
        with pytest.raises(ValueError):
            xci.tx_tn_days_above(tn, tx, op="<")


class TestWarmSpellDurationIndex:
    def test_simple(self, tasmax_series):
        i = 3650
        A = 10.0
        tx = (
            np.zeros(i)
            + A * np.sin(np.arange(i) / 365.0 * 2 * np.pi)
            + 0.1 * np.random.rand(i)
        )
        tx[10:20] += 2
        tx = tasmax_series(tx)
        tx90 = percentile_doy(tx, per=90).sel(percentiles=90)

        out = xci.warm_spell_duration_index(tx, tx90, freq="YS")
        assert out[0] == 10


class TestWinterRainRatio:
    def test_simple(self, pr_series, tas_series):
        pr = np.ones(450)
        pr = pr_series(pr, start="12/1/2000")
        pr = xr.concat((pr, pr), "dim0")

        tas = np.zeros(450) - 1
        tas[10:20] += 10
        tas = tas_series(tas + K2C, start="12/1/2000")
        tas = xr.concat((tas, tas), "dim0")

        out = xci.winter_rain_ratio(pr=pr, tas=tas)
        np.testing.assert_almost_equal(out.isel(dim0=0), [10.0 / (31 + 31 + 28), 0])


# I'd like to parametrize some of these tests, so that we don't have to write individual tests for each indicator.
class TestTG:
    @pytest.mark.parametrize(
        "ind,exp",
        [(xci.tg_mean, 283.0615), (xci.tg_min, 266.1208), (xci.tg_max, 291.5018)],
    )
    def test_simple(self, open_dataset, ind, exp):
        ds = open_dataset("ERA5/daily_surface_cancities_1990-1993.nc")
        out = ind(ds.tas.sel(location="Victoria"))
        np.testing.assert_almost_equal(out[0], exp, decimal=4)

    def test_indice_against_icclim(self, cmip3_day_tas):
        from xclim.indicators import icclim  # noqa

        with set_options(cf_compliance="log"):
            ind = xci.tg_mean(cmip3_day_tas)
            icclim = icclim.TG(cmip3_day_tas)

        np.testing.assert_array_equal(icclim, ind)


class TestWindConversion:
    da_uas = xr.DataArray(
        np.array([[3.6, -3.6], [-1, 0]]),
        coords={"lon": [-72, -72], "lat": [55, 55]},
        dims=["lon", "lat"],
    )
    da_uas.attrs["units"] = "km/h"
    da_vas = xr.DataArray(
        np.array([[3.6, 3.6], [-1, -18]]),
        coords={"lon": [-72, -72], "lat": [55, 55]},
        dims=["lon", "lat"],
    )
    da_vas.attrs["units"] = "km/h"
    da_wind = xr.DataArray(
        np.array([[np.hypot(3.6, 3.6), np.hypot(3.6, 3.6)], [np.hypot(1, 1), 18]]),
        coords={"lon": [-72, -72], "lat": [55, 55]},
        dims=["lon", "lat"],
    )
    da_wind.attrs["units"] = "km/h"
    da_windfromdir = xr.DataArray(
        np.array([[225, 135], [0, 360]]),
        coords={"lon": [-72, -72], "lat": [55, 55]},
        dims=["lon", "lat"],
    )
    da_windfromdir.attrs["units"] = "degree"

    def test_uas_vas_2_sfcwind(self):
        wind, windfromdir = xci.uas_vas_2_sfcwind(self.da_uas, self.da_vas)

        assert np.all(
            np.around(wind.values, decimals=10)
            == np.around(self.da_wind.values / 3.6, decimals=10)
        )
        assert np.all(
            np.around(windfromdir.values, decimals=10)
            == np.around(self.da_windfromdir.values, decimals=10)
        )

    def test_sfcwind_2_uas_vas(self):
        uas, vas = xci.sfcwind_2_uas_vas(self.da_wind, self.da_windfromdir)

        assert np.all(np.around(uas.values, decimals=10) == np.array([[1, -1], [0, 0]]))
        assert np.all(
            np.around(vas.values, decimals=10)
            == np.around(np.array([[1, 1], [-(np.hypot(1, 1)) / 3.6, -5]]), decimals=10)
        )


@pytest.mark.parametrize(
    "method", ["bohren98", "tetens30", "sonntag90", "goffgratch46", "wmo08"]
)
@pytest.mark.parametrize(
    "invalid_values,exp0", [("clip", 100), ("mask", np.nan), (None, 151)]
)
def test_relative_humidity_dewpoint(
    tas_series, hurs_series, method, invalid_values, exp0
):
    np.testing.assert_allclose(
        xci.relative_humidity(
            tas=tas_series(np.array([-20, -10, -1, 10, 20, 25, 30, 40, 60]) + K2C),
            tdps=tas_series(np.array([-15, -10, -2, 5, 10, 20, 29, 20, 30]) + K2C),
            method=method,
            invalid_values=invalid_values,
        ),
        # Expected values obtained by hand calculation
        hurs_series([exp0, 100, 93, 71, 52, 73, 94, 31, 20]),
        rtol=0.02,
        atol=1,
    )


def test_specific_humidity_from_dewpoint(tas_series, ps_series):
    """Specific humidity from dewpoint."""
    # Test taken from MetPy
    ps = ps_series([1013.25])
    ps.attrs["units"] = "mbar"

    tdps = tas_series([16.973])
    tdps.attrs["units"] = "degC"

    q = xci.specific_humidity_from_dewpoint(tdps, ps)
    np.testing.assert_allclose(q, 0.012, 3)


@pytest.mark.parametrize(
    "method", ["tetens30", "sonntag90", "goffgratch46", "wmo08", "its90"]
)
@pytest.mark.parametrize(
    "ice_thresh,exp0", [(None, [125, 286, 568]), ("0 degC", [103, 260, 563])]
)
@pytest.mark.parametrize("units", ["degC", "degK"])
def test_saturation_vapor_pressure(tas_series, method, ice_thresh, exp0, units):
    tas = tas_series(np.array([-20, -10, -1, 10, 20, 25, 30, 40, 60]) + K2C)
    tas = convert_units_to(tas, units)
    # Expected values obtained with the Sonntag90 method
    e_sat_exp = exp0 + [1228, 2339, 3169, 4247, 7385, 19947]

    e_sat = xci.saturation_vapor_pressure(
        tas=tas,
        method=method,
        ice_thresh=ice_thresh,
    )
    np.testing.assert_allclose(e_sat, e_sat_exp, atol=0.5, rtol=0.005)


@pytest.mark.parametrize("method", ["tetens30", "sonntag90", "goffgratch46", "wmo08"])
@pytest.mark.parametrize(
    "invalid_values,exp0", [("clip", 100), ("mask", np.nan), (None, 188)]
)
def test_relative_humidity(
    tas_series, hurs_series, huss_series, ps_series, method, invalid_values, exp0
):
    tas = tas_series(np.array([-10, -10, 10, 20, 35, 50, 75, 95]) + K2C)
    # Expected values obtained with the Sonntag90 method
    hurs_exp = hurs_series([exp0, 63.0, 66.0, 34.0, 14.0, 6.0, 1.0, 0.0])
    ps = ps_series([101325] * 8)
    huss = huss_series([0.003, 0.001] + [0.005] * 7)

    hurs = xci.relative_humidity(
        tas=tas,
        huss=huss,
        ps=ps,
        method=method,
        invalid_values=invalid_values,
        ice_thresh="0 degC",
    )
    np.testing.assert_allclose(hurs, hurs_exp, atol=0.5, rtol=0.005)


@pytest.mark.parametrize("method", ["tetens30", "sonntag90", "goffgratch46", "wmo08"])
@pytest.mark.parametrize(
    "invalid_values,exp0", [("clip", 1.4e-2), ("mask", np.nan), (None, 2.2e-2)]
)
def test_specific_humidity(
    tas_series, hurs_series, huss_series, ps_series, method, invalid_values, exp0
):
    tas = tas_series(np.array([20, -10, 10, 20, 35, 50, 75, 95]) + K2C)
    hurs = hurs_series([150, 10, 90, 20, 80, 50, 70, 40, 30])
    ps = ps_series(1000 * np.array([100] * 4 + [101] * 4))
    # Expected values obtained with the Sonntag90 method
    huss_exp = huss_series(
        [exp0, 1.6e-4, 6.9e-3, 3.0e-3, 2.9e-2, 4.1e-2, 2.1e-1, 5.7e-1]
    )

    huss = xci.specific_humidity(
        tas=tas,
        hurs=hurs,
        ps=ps,
        method=method,
        invalid_values=invalid_values,
        ice_thresh="0 degC",
    )
    np.testing.assert_allclose(huss, huss_exp, atol=1e-4, rtol=0.05)


def test_degree_days_exceedance_date(tas_series):
    tas = tas_series(np.ones(366) + K2C, start="2000-01-01")

    out = xci.degree_days_exceedance_date(
        tas, thresh="0 degC", op=">", sum_thresh="150 K days"
    )
    assert out[0] == 151

    out = xci.degree_days_exceedance_date(
        tas, thresh="2 degC", op="<", sum_thresh="150 degC days"
    )
    assert out[0] == 151

    out = xci.degree_days_exceedance_date(
        tas, thresh="2 degC", op="<", sum_thresh="150 K days", after_date="04-15"
    )
    assert out[0] == 256

    for attr in ["units", "is_dayofyear", "calendar"]:
        assert attr in out.attrs.keys()
    assert out.attrs["units"] == ""
    assert out.attrs["is_dayofyear"] == 1


@pytest.mark.parametrize(
    "method,exp",
    [
        ("binary", [1, 1, 1, 0, 0, 0, 0, 0, 0, 0]),
        ("brown", [1, 1, 1, 0.5, 0, 0, 0, 0, 0, 0]),
        ("auer", [1, 1, 1, 0.89805, 0.593292, 0.289366, 0.116624, 0.055821, 0, 0]),
    ],
)
def test_snowfall_approximation(pr_series, tasmax_series, method, exp):
    pr = pr_series(np.ones(10))
    tasmax = tasmax_series(np.arange(10) + K2C)

    prsn = xci.snowfall_approximation(pr, tas=tasmax, thresh="2 degC", method=method)

    np.testing.assert_allclose(prsn, exp, atol=1e-5, rtol=1e-3)


@pytest.mark.parametrize("method,exp", [("binary", [0, 0, 0, 0, 0, 0, 1, 1, 1, 1])])
def test_rain_approximation(pr_series, tas_series, method, exp):
    pr = pr_series(np.ones(10))
    tas = tas_series(np.arange(10) + K2C)

    prlp = xci.rain_approximation(pr, tas=tas, thresh="5 degC", method=method)

    np.testing.assert_allclose(prlp, exp, atol=1e-5, rtol=1e-3)


def test_first_snowfall(prsn_series):
    prsn = prsn_series(30 - abs(np.arange(366) - 180), start="2000-01-01")
    out = xci.first_snowfall(prsn, thresh="15 kg m-2 s-1", freq="YS")
    assert out[0] == 166
    for attr in ["units", "is_dayofyear", "calendar"]:
        assert attr in out.attrs.keys()
    assert out.attrs["units"] == ""
    assert out.attrs["is_dayofyear"] == 1


def test_last_snowfall(prsn_series):
    prsn = prsn_series(30 - abs(np.arange(366) - 180), start="2000-01-01")
    out = xci.last_snowfall(prsn, thresh="15 kg m-2 s-1", freq="YS")
    assert out[0] == 196


def test_days_with_snow(prsn_series):
    prsn = prsn_series(np.arange(365), start="2000-01-01")
    out = xci.days_with_snow(prsn)
    assert len(out) == 2
    # Days with 0 and 1 are not counted, because condition is > thresh, not >=.
    assert sum(out) == 364

    out = xci.days_with_snow(prsn, low="10 kg m-2 s-1", high="20 kg m-2 s-1")
    np.testing.assert_array_equal(out, [10, 0])
    assert out.units == "d"


<<<<<<< HEAD
class TestSnowCover:
    def test_snow_cover_duration(self, snd_series, snw_series):
        a = np.ones(366) / 100.0
        a[10:20] = 0.3
=======
class TestSnowMaxDoy:
    def test_simple(self, snd_series, snw_series):
        a = np.ones(366) / 100.0
        a[10:20] = 0.3
        snd = snd_series(a)
        snw = snw_series(a)

        out = xci.snd_max_doy(snd)
        np.testing.assert_array_equal(out, [193, 182])

        out = xci.snw_max_doy(snw)
        np.testing.assert_array_equal(out, [193, 182])

    def test_nan_slices(self, snd_series, snw_series):
        a = np.ones(366) * np.NaN
        snd = snd_series(a)
        snw = snw_series(a)

        out = xci.snd_max_doy(snd)
        assert out.isnull().all()

        out = xci.snw_max_doy(snw)
        assert out.isnull().all()


def test_snow_cover_duration(snd_series):
    a = np.ones(366) / 100.0
    a[10:20] = 0.3
    snd = snd_series(a)
    out = xci.snow_cover_duration(snd)
    assert len(out) == 2
    assert out[0] == 10
>>>>>>> 5e11d5bb

        snd = snd_series(a)
        # kg m-2 = 1000 kg m-3 * 1 m
        snw = snw_series(1000 * a)

        out = xci.snow_depth_cover_duration(snd)
        assert len(out) == 2
        assert out[0] == 10

        out = xci.snow_water_cover_duration(snw)
        assert len(out) == 2
        assert out[0] == 10

    def test_continous_snow_cover_start(self, snd_series, snw_series):
        a = np.arange(366) / 100.0
        snd = snd_series(a)
        snw = snw_series(1000 * a)

        out = xci.continuous_snow_depth_cover_start(snd)
        assert len(out) == 2
        np.testing.assert_array_equal(out, [snd.time.dt.dayofyear[0].data + 2, np.nan])
        for attr in ["units", "is_dayofyear", "calendar"]:
            assert attr in out.attrs.keys()
        assert out.attrs["units"] == ""
        assert out.attrs["is_dayofyear"] == 1

        out = xci.continuous_snow_water_cover_start(snw)
        assert len(out) == 2
        np.testing.assert_array_equal(out, [snw.time.dt.dayofyear[0].data + 2, np.nan])
        for attr in ["units", "is_dayofyear", "calendar"]:
            assert attr in out.attrs.keys()
        assert out.attrs["units"] == ""
        assert out.attrs["is_dayofyear"] == 1

    def test_continuous_snow_cover_end(self, snd_series, snw_series):
        a = np.concatenate(
            [
                np.zeros(100),
                np.arange(10),
                10 * np.ones(100),
                10 * np.arange(10)[::-1],
                np.zeros(146),
            ]
        )
        snd = snd_series(a / 100.0)
        snw = snw_series(1000 * a / 100.0)

        out = xci.continuous_snow_depth_cover_end(snd)
        assert len(out) == 2
        doy = snd.time.dt.dayofyear[0].data
        np.testing.assert_array_equal(out, [(doy + 219) % 366, np.nan])
        for attr in ["units", "is_dayofyear", "calendar"]:
            assert attr in out.attrs.keys()
        assert out.attrs["units"] == ""
        assert out.attrs["is_dayofyear"] == 1

        out = xci.continuous_snow_water_cover_end(snw)
        assert len(out) == 2
        doy = snw.time.dt.dayofyear[0].data
        np.testing.assert_array_equal(out, [(doy + 219) % 366, np.nan])
        for attr in ["units", "is_dayofyear", "calendar"]:
            assert attr in out.attrs.keys()
        assert out.attrs["units"] == ""
        assert out.attrs["is_dayofyear"] == 1


def test_high_precip_low_temp(pr_series, tasmin_series):
    pr = pr_series([0, 1, 2, 0, 0])
    tas = tasmin_series(np.array([0, 0, 1, 1]) + K2C)

    out = xci.high_precip_low_temp(pr, tas, pr_thresh="1 kg m-2 s-1", tas_thresh="1 C")
    np.testing.assert_array_equal(out, [1])


def test_blowing_snow(snd_series, sfcWind_series):
    snd = snd_series([0, 0.1, 0.2, 0, 0, 0.1, 0.3, 0.5, 0.7, 0])
    w = sfcWind_series([9, 0, 0, 0, 0, 1, 1, 0, 5, 0])

    out = xci.blowing_snow(snd, w, snd_thresh="50 cm", sfcWind_thresh="4 km/h")
    np.testing.assert_array_equal(out, [1])


def test_winter_storm(snd_series):
    snd = snd_series([0, 0.5, 0.2, 0.7, 0, 0.4])
    out = xci.winter_storm(snd, thresh="30 cm")
    np.testing.assert_array_equal(out, [3])


def test_humidex(tas_series):
    tas = tas_series([15, 25, 35, 40])
    tas.attrs["units"] = "C"

    dtps = tas_series([10, 15, 25, 25])
    dtps.attrs["units"] = "C"

    # expected values from https://en.wikipedia.org/wiki/Humidex
    expected = np.array([16, 29, 47, 52]) * units.degC

    # Celcius
    hc = xci.humidex(tas, dtps)
    np.testing.assert_array_almost_equal(hc, expected, 0)

    # Kelvin
    hk = xci.humidex(convert_units_to(tas, "K"), dtps)
    np.testing.assert_array_almost_equal(hk, expected.to("K"), 0)

    # Fahrenheit
    hf = xci.humidex(convert_units_to(tas, "fahrenheit"), dtps)
    np.testing.assert_array_almost_equal(hf, expected.to("fahrenheit"), 0)

    # With relative humidity
    hurs = xci.relative_humidity(tas, dtps, method="bohren98")
    hr = xci.humidex(tas, hurs=hurs)
    np.testing.assert_array_almost_equal(hr, expected, 0)

    # With relative humidity and Kelvin
    hk = xci.humidex(convert_units_to(tas, "K"), hurs=hurs)
    np.testing.assert_array_almost_equal(hk, expected.to("K"), 0)


def test_heat_index(tas_series, hurs_series):
    tas = tas_series([15, 20, 25, 25, 30, 30, 35, 35, 40, 40, 45, 45])
    tas.attrs["units"] = "C"

    hurs = hurs_series([5, 5, 0, 25, 25, 50, 25, 50, 25, 50, 25, 50, 25, 50])

    expected = (
        np.array([np.nan, np.nan, 24, 25, 28, 31, 34, 41, 41, 55, 50, 73]) * units.degC
    )

    # Celsius
    hc = xci.heat_index(tas, hurs)
    np.testing.assert_array_almost_equal(hc, expected, 0)

    # Kelvin
    hk = xci.heat_index(convert_units_to(tas, "K"), hurs)
    np.testing.assert_array_almost_equal(hk, expected.to("K"), 0)

    # Fahrenheit
    hf = xci.heat_index(convert_units_to(tas, "fahrenheit"), hurs)
    np.testing.assert_array_almost_equal(hf, expected.to("fahrenheit"), 0)


@pytest.mark.parametrize(
    "op,exp", [("max", 11), ("sum", 21), ("count", 3), ("mean", 7)]
)
def test_freezethaw_spell(tasmin_series, tasmax_series, op, exp):
    tmin = np.ones(365)
    tmax = np.ones(365)

    tmin[3:5] = -1
    tmin[10:15] = -1
    tmin[20:31] = -1
    tmin[50:55] = -1

    tasmax = tasmax_series(tmax + K2C)
    tasmin = tasmin_series(tmin + K2C)

    out = xci.multiday_temperature_swing(
        tasmin=tasmin, tasmax=tasmax, freq="AS-JUL", window=3, op=op
    )
    np.testing.assert_array_equal(out, exp)


def test_wind_chill(tas_series, sfcWind_series):
    tas = tas_series(np.array([-1, -10, -20, 10, -15]) + K2C)
    sfcWind = sfcWind_series([10, 60, 20, 6, 2])

    out = xci.wind_chill_index(tas=tas, sfcWind=sfcWind)
    # Expected values taken from the online calculator of the ECCC.
    # The calculator was altered to remove the rounding of the output.
    np.testing.assert_allclose(
        out,
        [-4.509267062481955, -22.619869069856854, -30.478945408950928, np.NaN, -16.443],
    )

    out = xci.wind_chill_index(tas=tas, sfcWind=sfcWind, method="US")
    assert out[-1].isnull()


class TestClausiusClapeyronScaledPrecip:
    def test_simple(self):
        pr_baseline = xr.DataArray(
            np.arange(4).reshape(1, 2, 2),
            dims=["time", "lat", "lon"],
            coords={"time": [1], "lat": [-45, 45], "lon": [30, 60]},
            attrs={"units": "mmday"},
        )
        tas_baseline = xr.DataArray(
            np.arange(4).reshape(1, 2, 2),
            dims=["time", "lat", "lon"],
            coords={"time": [1], "lat": [-45, 45], "lon": [30, 60]},
            attrs={"units": "C"},
        )
        tas_future = xr.DataArray(
            np.arange(40).reshape(10, 2, 2),
            dims=["time_fut", "lat", "lon"],
            coords={"time_fut": np.arange(10), "lat": [-45, 45], "lon": [30, 60]},
            attrs={"units": "C"},
        )
        delta_tas = tas_future - tas_baseline
        delta_tas.attrs["units"] = "delta_degC"
        out = xci.clausius_clapeyron_scaled_precipitation(delta_tas, pr_baseline)

        np.testing.assert_allclose(
            out.isel(time=0),
            [
                [
                    [0.0, 0.0, 0.0, 0.0, 0.0, 0.0, 0.0, 0.0, 0.0, 0.0],
                    [
                        1.0,
                        1.31079601,
                        1.71818618,
                        2.25219159,
                        2.95216375,
                        3.86968446,
                        5.07236695,
                        6.64883836,
                        8.7152708,
                        11.42394219,
                    ],
                ],
                [
                    [
                        2.0,
                        2.62159202,
                        3.43637236,
                        4.50438318,
                        5.9043275,
                        7.73936892,
                        10.14473391,
                        13.29767673,
                        17.4305416,
                        22.84788438,
                    ],
                    [
                        3.0,
                        3.93238803,
                        5.15455854,
                        6.75657477,
                        8.85649125,
                        11.60905339,
                        15.21710086,
                        19.94651509,
                        26.1458124,
                        34.27182657,
                    ],
                ],
            ],
        )

    def test_workflow(self, tas_series, pr_series):
        """Test typical workflow."""
        n = int(365.25 * 10)
        tref = tas_series(np.random.rand(n), start="1961-01-01")
        tfut = tas_series(np.random.rand(n) + 2, start="2051-01-01")
        pr = pr_series(np.random.rand(n) * 10, start="1961-01-01")

        # Compute climatologies
        with xr.set_options(keep_attrs=True):
            tref_m = tref.mean(dim="time")
            tfut_m = tfut.mean(dim="time")
            pr_m = pr.mean(dim="time")

        delta_tas = tfut_m - tref_m
        delta_tas.attrs["units"] = "delta_degC"
        pr_m_cc = xci.clausius_clapeyron_scaled_precipitation(delta_tas, pr_m)
        np.testing.assert_array_almost_equal(pr_m_cc, pr_m * 1.07**2, 1)

        # Compute monthly climatologies
        with xr.set_options(keep_attrs=True):
            tref_mm = tref.groupby("time.month").mean()
            tfut_mm = tfut.groupby("time.month").mean()
            pr_mm = pr.groupby("time.month").mean()

        delta_tas_m = tfut_mm - tref_mm
        delta_tas_m.attrs["units"] = "delta_degC"

        pr_mm_cc = xci.clausius_clapeyron_scaled_precipitation(delta_tas_m, pr_mm)
        np.testing.assert_array_almost_equal(pr_mm_cc, pr_mm * 1.07**2, 1)


class TestPotentialEvapotranspiration:
    def test_baier_robertson(self, tasmin_series, tasmax_series, lat_series):
        lat = lat_series([45])
        tn = tasmin_series(np.array([0, 5, 10]) + 273.15).expand_dims(lat=lat)
        tx = tasmax_series(np.array([10, 15, 20]) + 273.15).expand_dims(lat=lat)

        out = xci.potential_evapotranspiration(tn, tx, lat=lat, method="BR65")
        np.testing.assert_allclose(out[0, 2], [3.861079 / 86400], rtol=1e-2)

    def test_hargreaves(self, tasmin_series, tasmax_series, tas_series, lat_series):
        lat = lat_series([45])
        tn = tasmin_series(np.array([0, 5, 10]) + 273.15).expand_dims(lat=lat)
        tx = tasmax_series(np.array([10, 15, 20]) + 273.15).expand_dims(lat=lat)
        tm = tas_series(np.array([5, 10, 15]) + 273.15).expand_dims(lat=lat)

        out = xci.potential_evapotranspiration(tn, tx, tm, lat=lat, method="HG85")
        np.testing.assert_allclose(out[0, 2], [3.962589 / 86400], rtol=1e-2)

    def test_thornthwaite(self, tas_series, lat_series):
        lat = lat_series([45])
        time_std = date_range(
            "1990-01-01", "1990-12-01", freq="MS", calendar="standard"
        )
        tm = xr.DataArray(
            np.ones((time_std.size, 1)),
            dims=("time", "lat"),
            coords={"time": time_std, "lat": lat},
            attrs={"units": "degC"},
        )

        # find lat implicitly
        out = xci.potential_evapotranspiration(tas=tm, method="TW48")
        np.testing.assert_allclose(out[0, 1], [42.7619242 / (86400 * 30)], rtol=1e-1)

    def test_mcguinnessbordne(self, tasmin_series, tasmax_series, lat_series):
        lat = lat_series([45])
        tn = tasmin_series(np.array([0, 5, 10]) + 273.15).expand_dims(lat=lat)
        tx = tasmax_series(np.array([10, 15, 20]) + 273.15).expand_dims(lat=lat)

        out = xci.potential_evapotranspiration(tn, tx, lat=lat, method="MB05")
        np.testing.assert_allclose(out[0, 2], [2.78253138816 / 86400], rtol=1e-2)

    def test_allen(
        self,
        tasmin_series,
        tasmax_series,
        tas_series,
        lat_series,
        hurs_series,
        rsds_series,
        rsus_series,
        rlds_series,
        rlus_series,
        sfcWind_series,
    ):
        lat = lat_series([45])
        tn = tasmin_series(np.array([0, 5, 10]) + 273.15).expand_dims(lat=lat)
        tx = tasmax_series(np.array([10, 15, 20]) + 273.15).expand_dims(lat=lat)
        tm = tas_series(np.array([5, 10, 15]) + 273.15).expand_dims(lat=lat)
        hurs = hurs_series(np.array([0.8, 0.7, 0.73])).expand_dims(lat=lat)
        rsds = rsds_series(np.array([43.09, 43.57, 70.20])).expand_dims(lat=lat)
        rsus = rsus_series(np.array([12.51, 14.46, 20.36])).expand_dims(lat=lat)
        rlds = rlds_series(np.array([293.65, 228.96, 275.40])).expand_dims(lat=lat)
        rlus = rlus_series(np.array([311.39, 280.50, 311.30])).expand_dims(lat=lat)
        sfcWind = sfcWind_series(np.array([14.11, 15.27, 10.70])).expand_dims(lat=lat)
        out = xci.potential_evapotranspiration(
            tn,
            tx,
            tm,
            lat=lat,
            hurs=hurs,
            rsds=rsds,
            rsus=rsus,
            rlds=rlds,
            rlus=rlus,
            sfcWind=sfcWind,
            method="FAO_PM98",
        )
        np.testing.assert_allclose(out[0, 2], [1.208832768 / 86400], rtol=1e-2)


def test_water_budget_from_tas(pr_series, tasmin_series, tasmax_series, lat_series):
    lat = lat_series([45])
    pr = pr_series(np.array([10, 10, 10])).expand_dims(lat=lat)
    pr.attrs["units"] = "mm/day"
    tn = tasmin_series(np.array([0, 5, 10]) + K2C).expand_dims(lat=lat)
    tx = tasmax_series(np.array([10, 15, 20]) + K2C).expand_dims(lat=lat)

    out = xci.water_budget(pr, tasmin=tn, tasmax=tx, lat=lat, method="BR65")
    np.testing.assert_allclose(out[0, 2], 6.138921 / 86400, rtol=2e-3)

    out = xci.water_budget(pr, tasmin=tn, tasmax=tx, lat=lat, method="HG85")
    np.testing.assert_allclose(out[0, 2], 6.037411 / 86400, rtol=2e-3)

    time_std = date_range("1990-01-01", "1990-12-01", freq="MS", calendar="standard")
    tm = xr.DataArray(
        np.ones((time_std.size, 1)),
        dims=("time", "lat"),
        coords={"time": time_std, "lat": lat},
        attrs={"units": "degC"},
    )
    prm = xr.DataArray(
        np.ones((time_std.size, 1)) * 10,
        dims=("time", "lat"),
        coords={"time": time_std, "lat": lat},
        attrs={"units": "mm/day"},
    )

    # find lat implicitly
    out = xci.water_budget(prm, tas=tm, method="TW48")
    np.testing.assert_allclose(out[1, 0], [8.5746025 / 86400], rtol=2e-1)


def test_water_budget(pr_series, evspsblpot_series):
    pr = pr_series(np.array([10, 10, 10]))
    pr.attrs["units"] = "mm/day"
    pet = evspsblpot_series(np.array([0, 10, 20]))
    pet.attrs["units"] = "mm/day"

    out = xci.water_budget(pr, evspsblpot=pet)
    np.testing.assert_allclose(out, [10 / 86400, 0, -10 / 86400], rtol=1e-5)


@pytest.mark.parametrize(
    "pr,thresh1,thresh2,window,outs",
    [
        (
            [1.01] * 6
            + [0.01] * 3
            + [0.51] * 2
            + [0.75] * 2
            + [0.51]
            + [0.01] * 3
            + [1.01] * 3,
            3,
            3,
            7,
            (2, 12, 20),
        ),
        (
            [0.01] * 6
            + [1.01] * 3
            + [0.51] * 2
            + [0.75] * 2
            + [0.51]
            + [0.01] * 3
            + [0.01] * 3,
            3,
            3,
            7,
            (2, 18, 20),
        ),
        ([3.01] * 358 + [0.99] * 14 + [3.01] * 358, 1, 14, 14, (0, 7, 7)),
    ],
)
def test_dry_spell(pr_series, pr, thresh1, thresh2, window, outs):
    pr = pr_series(np.array(pr), start="1981-01-01", units="mm/day")

    out_events, out_total_d_sum, out_total_d_max = outs

    events = xci.dry_spell_frequency(
        pr, thresh=f"{thresh1} mm", window=window, freq="YS"
    )
    total_d_sum = xci.dry_spell_total_length(
        pr,
        thresh=f"{thresh2} mm",
        window=window,
        op="sum",
        freq="YS",
    )
    total_d_max = xci.dry_spell_total_length(
        pr, thresh=f"{thresh1} mm", window=window, op="max", freq="YS"
    )

    np.testing.assert_allclose(events[0], [out_events], rtol=1e-1)
    np.testing.assert_allclose(total_d_sum[0], [out_total_d_sum], rtol=1e-1)
    np.testing.assert_allclose(total_d_max[0], [out_total_d_max], rtol=1e-1)


def test_dry_spell_total_length_indexer(pr_series):
    pr = pr_series([1] * 5 + [0] * 10 + [1] * 350, start="1900-01-01", units="mm/d")
    out = xci.dry_spell_total_length(
        pr, window=7, op="sum", thresh="3 mm", freq="MS", date_bounds=("01-10", "12-31")
    )
    np.testing.assert_allclose(out, [9] + [0] * 11)


def test_dry_spell_frequency_op(pr_series):
    pr = pr_series(
        np.array(
            [
                29.012,
                0.1288,
                0.0253,
                0.0035,
                4.9147,
                1.4186,
                1.014,
                0.5622,
                0.8001,
                10.5823,
                2.8879,
                8.2635,
                0.292,
                0.5242,
                0.2426,
                1.3934,
                0.0,
                0.4633,
                0.1862,
                0.0034,
                2.4591,
                3.8547,
                3.1983,
                3.0442,
                7.422,
                14.8854,
                13.4334,
                0.0012,
                0.0782,
                31.2916,
                0.0379,
            ]
        )
    )
    pr.attrs["units"] = "mm/day"

    test_sum = xci.dry_spell_frequency(pr, thresh="1 mm", window=3, freq="MS", op="sum")
    test_max = xci.dry_spell_frequency(pr, thresh="1 mm", window=3, freq="MS", op="max")

    np.testing.assert_allclose(test_sum[0], [2], rtol=1e-1)
    np.testing.assert_allclose(test_max[0], [3], rtol=1e-1)


class TestRPRCTot:
    def test_simple(self, pr_series, prc_series):
        a_pr = np.zeros(365)
        a_pr[:7] += [2, 4, 6, 8, 10, 12, 14]
        a_pr[35] = 6
        a_pr[100:105] += [2, 6, 10, 14, 20]

        a_prc = a_pr.copy() * 2  # Make ratio 2
        a_prc[35] = 0  # zero convective precip

        pr = pr_series(a_pr)
        pr.attrs["units"] = "mm/day"

        prc = prc_series(a_prc)
        prc.attrs["units"] = "mm/day"

        out = xci.rprctot(pr, prc, thresh="5 mm/day", freq="M")
        np.testing.assert_allclose(
            out,
            [
                2,
                0,
                np.NaN,
                2,
                np.NaN,
                np.NaN,
                np.NaN,
                np.NaN,
                np.NaN,
                np.NaN,
                np.NaN,
                np.NaN,
            ],
        )


class TestWetDays:
    def test_simple(self, pr_series):
        a = np.zeros(365)
        a[:7] += [4, 5.5, 6, 6, 2, 7, 5]  # 4 above 5 and 1 at 5 in Jan
        a[100:106] += [1, 6, 7, 5, 2, 1]  # 2 above 5 and 1 at 5 in Mar

        pr = pr_series(a)
        pr.attrs["units"] = "mm/day"

        out = xci.wetdays(pr, thresh="5 mm/day", freq="M")
        np.testing.assert_allclose(out, [5, 0, 0, 3, 0, 0, 0, 0, 0, 0, 0, 0])

        out = xci.wetdays(pr, thresh="5 mm/day", freq="M", op=">")
        np.testing.assert_allclose(out, [4, 0, 0, 2, 0, 0, 0, 0, 0, 0, 0, 0])


class TestWetDaysProp:
    def test_simple(self, pr_series):
        a = np.zeros(365)
        a[:7] += [4, 5.5, 6, 6, 2, 7, 5]  # 4 above 5 and 1 at 5 in Jan
        a[100:106] += [1, 6, 7, 5, 2, 1]  # 2 above 5 and 1 at 5 in Mar

        pr = pr_series(a)
        pr.attrs["units"] = "mm/day"

        out = xci.wetdays_prop(pr, thresh="5 mm/day", freq="M")
        np.testing.assert_allclose(out, [5 / 31, 0, 0, 3 / 31, 0, 0, 0, 0, 0, 0, 0, 0])

        out = xci.wetdays_prop(pr, thresh="5 mm/day", freq="M", op=">")
        np.testing.assert_allclose(out, [4 / 31, 0, 0, 2 / 31, 0, 0, 0, 0, 0, 0, 0, 0])


def test_universal_thermal_climate_index(
    tas_series,
    hurs_series,
    sfcWind_series,
):
    tas = tas_series(np.array([16]) + K2C)
    hurs = hurs_series(np.array([36]))
    sfcWind = sfcWind_series(np.array([2]))
    mrt = tas_series(np.array([22]) + K2C)

    # Expected values
    utci_exp = [17.7]

    utci = xci.universal_thermal_climate_index(
        tas=tas,
        hurs=hurs,
        sfcWind=sfcWind,
        mrt=mrt,
    )
    np.testing.assert_allclose(utci, utci_exp, rtol=1e-03)


@pytest.mark.parametrize(
    "stat,expected", [("sunlit", np.nan), ("instant", 295.3), ("average", 295.1)]
)
def test_mean_radiant_temperature(
    rsds_series,
    rsus_series,
    rlds_series,
    rlus_series,
    stat,
    expected,
):
    rsds = rsds_series(np.array([195.08]))
    rsus = rsus_series(np.array([36.686]))
    rlds = rlds_series(np.array([294.91]))
    rlus = rlus_series(np.array([396.19]))
    lat = xr.DataArray(-21.45, attrs={"units": "degrees_north"})
    lon = xr.DataArray(133.125, attrs={"units": "degrees_east"})
    rsds["lat"] = lat
    rsds["lon"] = lon
    rsus["lat"] = lat
    rsus["lon"] = lon
    rlds["lat"] = lat
    rlds["lon"] = lon
    rlus["lat"] = lat
    rlus["lon"] = lon

    mrt = xci.mean_radiant_temperature(
        rsds,
        rsus,
        rlds,
        rlus,
        stat=stat,
    )

    np.testing.assert_allclose(mrt, expected, rtol=1e-03)


class TestDrynessIndex:
    def test_dryness_index(self, atmosds):
        ds = atmosds.isel(location=3)

        evspsblpot = ds.evspsblpot
        pr = ds.pr

        di = xci.dryness_index(pr, evspsblpot)
        di_wet = xci.dryness_index(pr, evspsblpot, wo="300 mm")
        di_plus_100 = di + 100
        np.testing.assert_allclose(
            di, np.array([13.355, 102.426, 65.576, 158.078]), rtol=1e-03
        )
        np.testing.assert_allclose(di_wet, di_plus_100)<|MERGE_RESOLUTION|>--- conflicted
+++ resolved
@@ -2435,12 +2435,6 @@
     assert out.units == "d"
 
 
-<<<<<<< HEAD
-class TestSnowCover:
-    def test_snow_cover_duration(self, snd_series, snw_series):
-        a = np.ones(366) / 100.0
-        a[10:20] = 0.3
-=======
 class TestSnowMaxDoy:
     def test_simple(self, snd_series, snw_series):
         a = np.ones(366) / 100.0
@@ -2466,14 +2460,10 @@
         assert out.isnull().all()
 
 
-def test_snow_cover_duration(snd_series):
-    a = np.ones(366) / 100.0
-    a[10:20] = 0.3
-    snd = snd_series(a)
-    out = xci.snow_cover_duration(snd)
-    assert len(out) == 2
-    assert out[0] == 10
->>>>>>> 5e11d5bb
+class TestSnowCover:
+    def test_snow_cover_duration(self, snd_series, snw_series):
+        a = np.ones(366) / 100.0
+        a[10:20] = 0.3
 
         snd = snd_series(a)
         # kg m-2 = 1000 kg m-3 * 1 m
