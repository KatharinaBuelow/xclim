# -*- coding: utf-8 -*-

"""
Indices module
"""
<<<<<<< HEAD

=======
>>>>>>> 5e74afb3
import logging
from warnings import warn

import numpy as np
import xarray as xr
<<<<<<< HEAD
=======
from warnings import warn
from .utils import get_ev_length
from .utils import get_ev_end
>>>>>>> 5e74afb3

from xclim.utils import get_ev_end
from xclim.utils import get_ev_length
from . import run_length as rl

logging.basicConfig(level=logging.DEBUG)
logging.captureWarnings(True)

xr.set_options(enable_cftimeindex=True)  # Set xarray to use cftimeindex

# if six.PY2:
#     from funcsigs import signature
# elif six.PY3:
#     from inspect import signature


# Frequencies : YS: year start, QS-DEC: seasons starting in december, MS: month start
# See http://pandas.pydata.org/pandas-docs/stable/timeseries.html#offset-aliases
K2C = 273.15
ftomm = np.nan


# TODO: Define a unit conversion system for temperature [K, C, F] and precipitation [mm h-1, Kg m-2 s-1] metrics
# TODO: Move utility functions to another file.
# TODO: Should we reference the standard vocabulary we're using ?
# E.g. http://vocab.nerc.ac.uk/collection/P07/current/BHMHISG2/


# -------------------------------------------------- #
# ATTENTION: ASSUME ALL INDICES WRONG UNTIL TESTED ! #
# -------------------------------------------------- #


def base_flow_index(q, freq='YS'):
    r"""Base flow index

    Return the base flow index, defined as the minimum 7-day average flow divided by the mean flow.

    Parameters
    ----------
    q : xarray.DataArray
      Rate of river discharge [m³/s]
    freq : str, optional
      Resampling frequency

    Returns
    -------
    xarray.DataArrray
      Base flow index.
    """
    m7 = q.rolling(time=7, center=True).mean(dim='time').resample(time=freq)
    mq = q.resample(time=freq)

    m7m = m7.min(dim='time')
    return m7m / mq.mean(dim='time')


def cold_spell_duration_index(tasmin, tn10, freq='YS'):
    r"""Cold spell duration index

    Resamples the daily minimum temperature series by returning the number of days per
    period where the temperature is below the calendar day 10th percentile (calculated
    over a centered 5-day window for values during a 30-year reference period) for a
    minimum of at least six consecutive days.

    Parameters
    ----------
    tasmin : xarray.DataArray
      Minimum daily temperature values [C] or [K]
    tn10 : xarray.DataArray
      The daily climatological 10th percentile (using a centered 5-day window) of minimum daily temperature for
      a 30-year reference period.
    freq : str, optional
      Resampling frequency

    Returns
    -------
    xarray.DataArray
      Cold spell duration index.

    Note
    ----
    # TODO: Add a formula or example to better illustrate the cold spell duration metric

    See also
    --------
    percentile_doy
    """
    window = 6

    return tasmin.pipe(lambda x: x - tn10) \
        .resample(time=freq) \
        .apply(rl.windowed_run_count_ufunc, window=window)


def cold_spell_index(tas, thresh=-10, window=5, freq='AS-JUL'):
    r"""Cold spell index

    Number of days that are part of a cold spell, defined as five or more consecutive days with mean daily
    temperature below < -10°C.

    Parameters
    ----------
    tas : xarrray.DataArray
      Mean daily temperature [℃] or [K]
    thresh : float
      Threshold temperature below which a cold spell begins [℃] or [K]
    window : int
      Minimum number of days with temperature below threshold to qualify as a cold spell.
    freq : str, optional
      Resampling frequency

    Returns
    -------
    DataArray
      Cold spell index
    """
    over = tas < K2C + thresh
    group = over.resample(time=freq)

    return group.apply(rl.windowed_run_count_ufunc, window=window)


# TODO: mix up in docsring for tas
def cold_and_dry_days(tas, tgin25, pr, wet25, freq='YS'):
    r"""Cold and dry days.

    Returns the total number of days where "Cold" and "Dry" conditions coincide.

    Parameters
    ----------
    tas : xarray.DataArray
      Minimum daily temperature values [℃] or [K]
    pr : xarray.DataArray
    tgin25 : unknown
    wet25: unknown
    freq : str, optional
      Resampling frequency

    Note
    ----
    See Beniston (2009) for more details. https://doi.org/10.1029/2008GL037119

    """
    c1 = tas < tgin25
    c2 = (pr > 1 * ftomm) * (pr < wet25)

    c = (c1 * c2) * 1
    return c.resample(time=freq).sum(dim='time')


def maximum_consecutive_dry_days(pr, thresh=1, freq='YS'):
    r"""Maximum number of consecutive dry days

    Return the maximum number of consecutive days within the period where precipitation
    is below a certain threshold.

    Parameters
    ----------
    pr : xarray.DataArray
      Mean daily precipitation flux [mm]
    thresh : float
      Threshold precipitation on which to base evaluation [mm]
    freq : str, optional
      Resampling frequency

    Returns
    -------
    xarray.DataArray
      The maximum number of consecutive dry days.

    """
    group = (pr < thresh).resample(time=freq)
    return group.apply(rl.longest_run_ufunc)


def consecutive_frost_days(tasmin, freq='AS-JUL'):
    r"""Maximum number of consecutive frost days (Tmin < 0℃).

    Resample the daily minimum temperature series by computing the maximum number
    of days below the freezing point over each period.

    Parameters
    ----------
    tasmin : xarray.DataArray
      Minimum daily temperature values [℃] or [K]
    freq : str, optional
      Resampling frequency

    Returns
    -------
    xarray.DataArray
      The maximum number of consecutive days below the freezing point.

    Note
    ----
    Let :math:`Tmin_i` be the minimum daily temperature of day `i`, then for a period `p` starting at
    day `a` and finishing on day `b`

    .. math::

       CFD_p = max(run_l(Tmin_i < 273.15))

    for :math:`a <= i <= b`

    where run_l returns the length of each consecutive series of true values.

    """
    group = (tasmin < K2C).resample(time=freq)
    return group.apply(rl.longest_run_ufunc)


def maximum_consecutive_wet_days(pr, thresh=1.0, freq='YS'):
    r"""Consecutive wet days.

    Returns the maximum number of consecutive wet days.

    Parameters
    ---------
    pr : xarray.DataArray
      Mean daily precipitation flux [Kg m-2 s-1] or [mm]
    thresh : float
      Threshold precipitation on which to base evaluation [Kg m-2 s-1] or [mm]
    freq : str, optional
      Resampling frequency
    """
    group = (pr > thresh).resample(time=freq)
    return group.apply(rl.longest_run_ufunc)


def cooling_degree_days(tas, thresh=18, freq='YS'):
    r"""Cooling degree days

    Sum of degree days above the temperature threshold at which spaces are cooled.

    Parameters
    ----------
    tas : xarray.DataArray
      Mean daily temperature [℃] or [K]
    thresh : float
      Temperature threshold above which air is cooled.
    freq : str, optional
      Resampling frequency

    Returns
    -------
    xarray.DataArray
      Cooling degree days
    """

    return tas.pipe(lambda x: x - thresh - K2C) \
        .clip(min=0) \
        .resample(time=freq) \
        .sum(dim='time')


def daily_freezethaw_cycles(tasmax, tasmin, freq='YS'):
    r"""Number of days with a diurnal freeze-thaw cycle

    The number of days where Tmax > 0℃ and Tmin < 0℃.


    Parameters
    ----------
    tasmax : xarray.DataArray
      Maximum daily temperature [℃] or [K]
    tasmin : xarray.DataArray
      Minimum daily temperature values [℃] or [K]
    freq : str
      Resampling frequency


    Returns
    -------
    xarray.DataArray
      Number of days with a diurnal freeze-thaw cycle

    """

    ft = (tasmin < K2C) * (tasmax > K2C) * 1
    return ft.resample(time=freq).sum(dim='time')


def daily_temperature_range(tasmax, tasmin, freq='YS'):
    r"""Mean of daily temperature range.

    Parameters
    ----------
    tasmax : xarray.DataArray
      Maximum daily temperature values [℃] or [K]
    tasmin : xarray.DataArray
      Minimum daily temperature values [℃] or [K]
    freq : str, optional
      Resampling frequency

    Returns
    -------
    xarray.DataArray
      The average variation in daily temperature range for the given time period.

    Note
    ----
    Let :math:`TX_{ij}` and :math:`TN_{ij}` be the daily maximum and minimum temperature at day :math:`{i}`
    of period :math:`{j}`. Then the mean diurnal temperature range in period :math:`{j}` is:

    .. math::

        DTR_j = \frac{ \sum_{i=1}^I (TX_{ij} - TN_{ij}) }{I}

    """

    dtr = tasmax - tasmin
    return dtr.resample(time=freq).mean(dim='time')


def daily_temperature_range_variability(tasmax, tasmin, freq="YS"):
    r"""Mean absolute day-to-day variation in daily temperature range.

    Parameters
    ----------
    tasmax : xarray.DataArray
      Maximum daily temperature values [℃] or [K]
    tasmin : xarray.DataArray
      Minimum daily temperature values [℃] or [K]
    freq : str, optional
      Resampling frequency

    Returns
    -------
    xarray.DataArray
      The average day-to-day variation in daily temperature range for the given time period.

    Note
    ----
    Let :math:`TX_{ij}` and :math:`TN_{ij}` be the daily maximum and minimum temperature at
    day :math:`i` of period :math:`j`. Then calculated is the absolute day-to-day differences in
    period :math:`j` is:

    .. math::

       vDTR_j = \frac{ \sum_{i=2}^{I} |(TX_{ij}-TN_{ij})-(TX_{i-1,j}-TN_{i-1,j})| }{I}

    """

    vdtr = abs((tasmax - tasmin).diff(dim='time'))
    return vdtr.resample(time=freq).mean(dim='time')


def freshet_start(tas, thresh=0.0, window=5, freq='YS'):
    r"""First day consistently exceeding threshold temperature.

<<<<<<< HEAD
    Returns first day of period where a temperature threshold is exceeded
=======
    Returns first day of year when a temperature threshold is exceeded
>>>>>>> 5e74afb3
    over a given number of days.

    Parameters
    ----------
    tas : xarray.DataArray
      Mean daily temperature [℃] or [K]
    thresh : float
      Threshold temperature on which to base evaluation [℃] or [K]
    window : int
      Minimum number of days with temperature above threshold needed for evaluation
    freq : str, optional
      Resampling frequency

    """

    i = xr.DataArray(np.arange(tas.time.size), dims='time')
    ind = xr.broadcast(i, tas)[0]

    over = ((tas > K2C + thresh) * 1).rolling(time=window).sum(dim='time')
    i = ind.where(over == window)
    return i.resample(time=freq).min(dim='time')


def frost_days(tasmin, freq='YS'):
    r"""Frost days index

    Number of days where daily minimum temperatures are below 0℃.

    Parameters
    ----------
    tasmin : xarray.DataArray
      Minimum daily temperature [℃] or [K]
    freq : str, optional
      Resampling frequency

    Returns
    -------
    xarray.DataArray
      Frost days index.
    """
    f = (tasmin < K2C) * 1
    return f.resample(time=freq).sum(dim='time')


def growing_degree_days(tas, thresh=4.0, freq='YS'):
    r"""Growing degree-days over threshold temperature value [℃].

    The sum of degree-days over the threshold temperature.

    Parameters
    ---------
    tas : xarray.DataArray
      Mean daily temperature [℃] or [K[
    thresh : float
      Threshold temperature on which to base evaluation [℃] or [K]. Default: 4℃.
    freq : str, optional
      Resampling frequency

    Returns
    -------
    xarray.DataArray
      The sum of growing degree-days above 4℃

    Note
    ----



    """
    return tas.pipe(lambda x: x - thresh - K2C) \
        .clip(min=0) \
        .resample(time=freq) \
        .sum(dim='time')


def growing_season_length(tas, thresh=5.0, window=6, freq='YS'):
    r"""Growing season length.

    The number of days between the first occurrence of at least
    six consecutive days with mean daily temperature over 5℃ and
    the first occurrence of at least six consecutive days with
    mean daily temperature below 5℃ after July 1st in the northern
    hemisphere and January 1st in the southern hemisphere.

    Parameters
    ---------
    tas : xarray.DataArray
      Mean daily temperature [℃] or [K]
    thresh : float
      Threshold temperature on which to base evaluation [℃] or [K]. Default: 5℃.
    window : int
      Minimum number of days with temperature above threshold to mark the beginning and end of growing season.
    freq : str, optional
      Resampling frequency

    Returns
    -------
    xarray.DataArray
      Growing season length
    """
    i = xr.DataArray(np.arange(tas.time.size), dims='time')
    ind = xr.broadcast(i, tas)[0]

    c = ((tas > thresh + K2C) * 1).rolling(time=window).sum(dim='time')
    i1 = ind.where(c == window).resample(time=freq).min(dim='time')

    # Resample sets the time to T00:00.
    i11 = i1.reindex_like(c, method='ffill')

    # TODO: Adjust for southern hemisphere
    i2 = ind.where(c == 0).where(tas.time.dt.month >= 7)
    d = i2 - i11

    return d.resample(time=freq).max(dim='time')


def heat_wave_frequency(tasmin, tasmax, thresh_tasmin=22.0, thresh_tasmax=30,
                        window=3, freq='YS', use_rl=True, **kwds):
    # Dev note : we should decide if it is deg K or C
    r"""Heat wave frequency

    Number of heat waves over a given period. A heat wave is defined as an event
    where the minimum and maximum daily temperature both exceeds specific thresholds
    over a minimum number of days.

    Parameters
    ----------

    tasmin : xarrray.DataArray
      Minimum daily temperature [℃] or [K]
    tasmax : xarrray.DataArray
      Maximum daily temperature [℃] or [K]
    thresh_tasmin : float
      The minimum temperature threshold needed to trigger a heatwave event [℃] or [K]
    thresh_tasmax : float
      The maximum temperature threshold needed to trigger a heatwave event [℃] or [K]
    window : int
      Minimum number of days with temperatures above thresholds to qualify as a heatwave.
    freq : str, optional
      Resampling frequency

    Returns
    -------
    xarray.DataArray
      Number of heatwave at the wanted frequency

    """

    ev = ((tasmin > thresh_tasmin) & (tasmax > thresh_tasmax)) * 1
    ev_l = get_ev_length(ev)
    # only keep events as long as window
    ev = ev.where((ev == 1) & (ev_l >= window), 0)

    # flag only the end of every event
    ev_end = get_ev_end(ev)

    # sum events over period
    hwf = ev_end.resample(time=freq).sum(dim='time')
    return hwf


def heat_wave_index(tasmax, thresh=25.0, window=5, freq='YS'):
    r"""Heat wave index.

    Number of days that are part of a heatwave, defined as five or more consecutive days over 25℃.

    Parameters
    ----------
    tasmax : xarrray.DataArray
      Maximum daily temperature [℃] or [K]
    thresh : float
      Threshold temperature on which to designate a heatwave [℃] or [K]. Default: 25℃.
    window : int
      Minimum number of days with temperature above threshold to qualify as a heatwave.
    freq : str, optional
      Resampling frequency

    Returns
    -------
    DataArray
      Heat wave index.
    """
    over = tasmax > K2C + thresh
    group = over.resample(time=freq)

    return group.apply(rl.windowed_run_count_ufunc, window=window)


def heating_degree_days(tas, freq='YS', thresh=17.0):
    r"""Heating degree days

    Sum of degree days below the temperature threshold at which spaces are heated.

    Parameters
    ----------
    tas : xarray.DataArray
      Mean daily temperature [℃] or [K]
    thresh : float
      Threshold temperature on which to base evaluation [℃] or [K]. Default: 17℃.
    freq : str, optional
      Resampling frequency

    Returns
    -------
    xarray.DataArray
      Heating degree days index.
    """
    return tas.pipe(lambda x: K2C + thresh - x) \
        .clip(0) \
        .resample(time=freq) \
        .sum(dim='time')


def hot_days(tasmax, thresh=30.0, freq='YS'):
    r"""Number of very hot days.

    Number of days with max temperature exceeding a base threshold.

    Parameters
    ----------
    tasmax : xarrray.DataArray
      Maximum daily temperature [℃] or [K]
    thresh : float
      Threshold temperature on which to base evaluation [℃] or [K]. Default: 30℃.
    freq : str, optional
      Resampling frequency

    Returns
    -------
    xarray.DataArray
      Number of hot days.
    """
    hd = (tasmax > K2C + thresh) * 1
    return hd.resample(time=freq).sum(dim='time')


def ice_days(tasmax, freq='YS'):
    r"""Number of freezing days

    Number of days where daily maximum temperatures are below 0℃.

    Parameters
    ----------
    tasmax : xarrray.DataArray
      Maximum daily temperature [℃] or [K]
    freq : str, optional
      Resampling frequency

    Returns
    -------
    xarray.DataArray
      Number of freezing days.
    """
    f = (tasmax < K2C) * 1
    return f.resample(time=freq).sum(dim='time')


def summer_days(tasmax, thresh=25.0, freq='YS'):
    r"""Number of summer days

    Number of days where daily maximum temperature exceeds 25℃.

    Parameters
    ----------
    tasmax : xarray.DataArray
      Maximum daily temperature [℃] or [K]
    thresh : float
      Threshold temperature on which to base evaluation [℃] or [K]. Default: 25℃
    freq : str, optional
      Resampling frequency

    Returns
    -------
    xarray.DataArray
      Number of summer days.
    """
    f = (tasmax > thresh + K2C) * 1
    return f.resample(time=freq).sum(dim='time')


def tg_mean(tas, freq='YS'):
    r"""Mean of daily average temperature.

    Resample the original daily mean temperature series by taking the mean over each period.

    Parameters
    ----------
    tas : xarray.DataArray
      Mean daily temperature [℃] or [K]
    freq : str, optional
      Resampling frequency

    Returns
    -------
    xarray.DataArray
      The mean daily temperature at the given time frequency


    Note
    ----
    Let :math:`T_i` be the mean daily temperature of day `i`, then for a period `p` starting at
    day `a` and finishing on day `b`

    .. math::

       TG_p = \frac{\sum_{i=a}^{b} T_i}{b - a + 1}


    Examples
    --------
    The following would compute for each grid cell of file `tas.day.nc` the mean temperature
    at the seasonal frequency, ie DJF, MAM, JJA, SON, DJF, etc.

    >>> t = xr.open_dataset('tas.day.nc')
    >>> tg = tg_mean(t, freq="QS-DEC")

    """
    arr = tas.resample(time=freq) if freq else tas
    return arr.mean(dim='time')


def tn10p(tasmin, p10, freq='YS'):
    """Days with daily minimum temperature below the 10th percentile of the reference period.

    Parameters
    ----------
    tasmin : xarray.DataArray
      Minimum daily temperature [℃] or [K]
    p10 : float
    freq : str, optional
      Resampling frequency

    """
    return (tasmin.groupby('time.dayofyear') < p10).resample(time=freq).sum(dim='time')


def tn_max(tasmin, freq='YS'):
    """Highest minimum temperature

    Maximum of daily minimum temperature.

    Parameters
    ----------
    tasmin : xarray.DataArray
      Minimum daily temperature [℃] or [K]
    freq : str, optional
      Resampling frequency
    """
    return tasmin.resample(time=freq).max(dim='time')


def tn_mean(tasmin, freq='YS'):
    """Mean minimum temperature

    Mean of daily minimum temperature.

    Parameters
    ----------
    tasmin : xarray.DataArray
      Minimum daily temperature [℃] or [K]
    freq : str, optional
      Resampling frequency
    """
    arr = tasmin.resample(time=freq) if freq else tasmin
    return arr.mean(dim='time')


def tn_min(tasmin, freq='YS'):
    """Lowest minimum temperature

    Minimum of daily minimum temperature.

    Parameters
    ----------
    tasmin : xarray.DataArray
      Minimum daily temperature [℃] or [K]
    freq : str, optional
      Resampling frequency
    """
    return tasmin.resample(time=freq).min(dim='time')


def max_n_day_precipitation_amount(da, window, freq='YS'):
    """Highest precipitation amount cumulated over a n-day moving window.

    Calculate the n-day rolling sum of the original daily total precipitation series
    and determine the maximum value over each period.

    Parameters
    ----------
    da : xarray.DataArray
      Daily precipitation values.
    window : int
      Window size in days.
    freq : str, optional
      Resampling frequency : default 'YS' (yearly)

    Returns
    -------
    xarray.DataArray
      The highest cumulated n-day precipitation value at the given time frequency.


    Examples
    --------
    The following would compute for each grid cell of file `pr.day.nc` the highest 5-day total precipitation
    at an annual frequency.

    >>> da = xr.open_dataset('pr.day.nc').pr
    >>> window = 5
    >>> output = max_n_day_precipitation_amount(da, window, freq="YS")

    """

    # rolling sum of the values
    arr = da.rolling(time=window, center=False).sum(dim='time')
    return arr.resample(time=freq).max(dim='time')


def max_1day_precipitation_amount(pr, freq='YS'):
    """Highest 1-day precipitation amount for a period (frequency).

    Resample the original daily total precipitation temperature series by taking the max over each period.

    Parameters
    ----------
    pr : xarray.DataArray
      Daily precipitation values.
    freq : str, optional
      Resampling frequency one of : 'YS' (yearly) ,'M' (monthly), or 'QS-DEC' (seasonal - quarters starting in december)


    Returns
    -------
    xarray.DataArray
      The highest 1-day precipitation value at the given time frequency.


    Examples
    --------
    The following would compute for each grid cell of file `pr.day.nc` the highest 1-day total
    at an annual frequency.

    >>> pr = xr.open_dataset('pr.day.nc').pr
    >>> rx1day = max_1day_precipitation_amount(pr, freq="YS")

    """
    return pr.resample(time=freq).max(dim='time')


def prcp_tot(pr, freq='YS', units='kg m-2 s-1'):
    r"""Accumulated total (liquid + solid) precipitation.

    Resample the original daily mean precipitation flux and accumulate over each period.

    Parameters
    ----------
    pr : xarray.DataArray
      Mean daily precipitation flux [Kg m-2 s-1] or [mm].
    freq : str, optional
      Resampling frequency as defined in
      http://pandas.pydata.org/pandas-docs/stable/timeseries.html#resampling.
    units: str, optional
      Units of the precipitation data. Must be within ['kg m-2 s-2', 'mm']

    Returns
    -------
    xarray.DataArray
      The total daily precipitation at the given time frequency in [mm].

    Note
    ----

    Let :math:`pr_i` be the mean daily precipitation of day `i`, then for a period `p` starting at
    day `a` and finishing on day `b`

    .. math::
       out_p = \sum_{i=a}^{b} pr_i

    Examples
    --------
    The following would compute for each grid cell of file `pr_day.nc` the total
    precipitation at the seasonal frequency, ie DJF, MAM, JJA, SON, DJF, etc.

    >>> pr_day = xr.open_dataset('pr_day.nc').pr
    >>> prcp_tot_seasonal = prcp_tot(pr_day, freq="QS-DEC")

    """

    # TODO deal with the time_boundaries

    # resample the precipitation to the wanted frequency
    arr = pr.resample(time=freq)
    # cumulate the values over the season
    output = arr.sum(dim='time')
    # unit conversion as needed
    if units == 'kg m-2 s-1':
        # convert from km m-2 s-1 to mm day-1
        e = 'units converted from [kg m-2 s-1] to [mm day-1]'
        warn(e)
        output *= 86400  # number of sec in 24h
    elif units == 'mm':
        # nothing to do
        pass
    else:
        raise RuntimeError('non-conforming units')
    return output


def tropical_nights(tasmin, thresh=20.0, freq='YS'):
    r"""Tropical nights

    Number of days with minimum daily temperature above threshold.

    Parameters
    ----------
    tasmin : xarray.DataArray
      Minimum daily temperature [℃] or [K]
    thresh : float
      Threshold temperature on which to base evaluation [℃] or [K]. Default: 20℃.
    freq : str, optional
      Resampling frequency
    """

    return tasmin.pipe(lambda x: (tasmin > thresh + K2C) * 1) \
        .resample(time=freq) \
        .sum(dim='time')


def tx_max(tasmax, freq='YS'):
    r"""Highest max temperature

    Maximum of daily maximum temperature.

    Parameters
    ----------
    tasmax : xarray.DataArray
      Maximum daily temperature [℃] or [K]
    freq : str, optional
      Resampling frequency
    """

    return tasmax.resample(time=freq).max(dim='time')


def tx_mean(tasmax, freq='YS'):
    r"""Mean max temperature

    Mean of daily maximum temperature.

    Parameters
    ----------
    tasmax : xarray.DataArray
      Maximum daily temperature [℃] or [K]
    freq : str, optional
      Resampling frequency
    """

    arr = tasmax.resample(time=freq) if freq else tasmax
    return arr.mean(dim='time')


def tx_min(tasmax, freq='YS'):
    """Lowest max temperature

    Minimum of daily maximum temperature.

    Parameters
    ----------
    tasmax : xarray.DataArray
      Maximum daily temperature [℃] or [K]
    freq : str, optional
      Resampling frequency
    """

    return tasmax.resample(time=freq).min(dim='time')


def warm_day_frequency(tasmax, thresh=30, freq='YS'):
    r"""Frequency of extreme warm days

        Return the number of days with tasmax > thresh per period

        Parameters
        ----------
        tasmax : xarray.DataArray
          Mean daily temperature [℃] or [K]
        thresh : float
          Threshold temperature on which to base evaluation [℃] or [K]
        freq : str, optional
          Resampling frequency

    """
    events = (tasmax > thresh) * 1
    return events.resample(time=freq).sum(dim='time')


def warm_minimum_and_maximum_temperature_frequency(tasmin, tasmax, thresh_tasmin=22,
                                                   thresh_tasmax=30, freq='YS'):
    r"""Frequency days with hot maximum and minimum temperature

        Return the number of days with tasmin > thresh_tasmin
                                   and tasmax > thresh_tasamax per period

        Parameters
        ----------
        tasmin : xarray.DataArray
          Minimum daily temperature [℃] or [K]
        tasmax : xarray.DataArray
          Maximum daily temperature [℃] or [K]
        thresh_tasmin : float
          Threshold temperature for tasmin on which to base evaluation [℃] or [K]
        thresh_tasmax : float
          Threshold temperature for tasmax on which to base evaluation [℃] or [K]
        freq : str, optional
          Resampling frequency

    """
    events = ((tasmin > thresh_tasmin) & (tasmax > thresh_tasmax)) * 1
    return events.resample(time=freq).sum(dim='time')


def warm_night_frequency(tasmin, thresh=22, freq='YS'):
    r"""Frequency of extreme warm nights

        Return the number of days with tasmin > thresh per period

        Parameters
        ----------
        tasmin : xarray.DataArray
          Minimum daily temperature [℃] or [K]
        thresh : float
          Threshold temperature on which to base evaluation [℃] or [K]
        freq : str, optional
          Resampling frequency

    """
    events = (tasmin > thresh) * 1
    return events.resample(time=freq).sum(dim='time')


def percentile_doy(arr, window=5, per=.1):
    """Percentile day of year

    Returns the climatological percentile over a moving window
    around the day of the year.

    Parameters
    ----------
    arr : xarray.DataArray
    window : int
    per : float
    """

    # TODO: Support percentile array, store percentile in attributes.
    rr = arr.rolling(1, center=True, time=window).construct('window')

    # Create empty percentile array
    g = rr.groupby('time.dayofyear')
    c = g.count(dim=('time', 'window'))

    p = xr.full_like(c, np.nan).astype(float).load()

    for doy, ind in rr.groupby('time.dayofyear'):
        p.loc[{'dayofyear': doy}] = ind.compute().quantile(per, dim=('time', 'window'))

    return p


def wet_days(pr, thresh=1.0, freq='YS'):
    r"""Wet days

    Return the total number of days during period with precipitation over threshold.

    Parameters
    ----------
    pr : xarray.DataArray
      Daily precipitation [mm]
    thresh : float
      Precipitation value over which a day is considered wet. Default: 1mm.
    freq : str, optional
      Resampling frequency defining the periods
      defined in http://pandas.pydata.org/pandas-docs/stable/timeseries.html#resampling.

    Returns
    -------
    xarray.DataArray
      The number of wet days for each period [day]

    Examples
    --------
    The following would compute for each grid cell of file `pr.day.nc` the number days
    with precipitation over 5 mm at the seasonal frequency, ie DJF, MAM, JJA, SON, DJF, etc.

    >>> pr = xr.open_dataset('pr.day.nc')
    >>> wd = wet_days(pr, pr_min = 5., freq="QS-DEC")

    """

    wd = (pr >= thresh) * 1
    return wd.resample(time=freq).sum(dim='time')


def daily_intensity(pr, thresh=1.0, freq='YS'):
    r"""Average daily precipitation intensity

    Return the average precipitation over wet days.

    Parameters
    ----------
    pr : xarray.DataArray
      Daily precipitation [mm]
    thresh : float
      precipitation value over which a day is considered wet. Default: 1mm.
    freq : str, optional
      Resampling frequency defining the periods
      defined in http://pandas.pydata.org/pandas-docs/stable/timeseries.html#resampling.

    Returns
    -------
    xarray.DataArray
      The average precipitation over wet days for each period

    Examples
    --------
    The following would compute for each grid cell of file `pr.day.nc` the average
    precipitation fallen over days with precipitation >= 5 mm at seasonal
    frequency, ie DJF, MAM, JJA, SON, DJF, etc.

    >>> pr = xr.open_dataset('pr.day.nc')
    >>> daily_int = daily_intensity(pr, thresh=5., freq="QS-DEC")

    """

    # put pr=0 for non wet-days
    pr_wd = xr.where(pr >= thresh, pr, 0)

    # sum over wanted period
    s = pr_wd.resample(time=freq).sum(dim='time')

    # get number of wet_days over period
    wd = wet_days(pr, thresh=thresh, freq=freq)

    return s / wd<|MERGE_RESOLUTION|>--- conflicted
+++ resolved
@@ -3,21 +3,15 @@
 """
 Indices module
 """
-<<<<<<< HEAD
-
-=======
->>>>>>> 5e74afb3
 import logging
 from warnings import warn
 
 import numpy as np
 import xarray as xr
-<<<<<<< HEAD
-=======
-from warnings import warn
+
 from .utils import get_ev_length
 from .utils import get_ev_end
->>>>>>> 5e74afb3
+
 
 from xclim.utils import get_ev_end
 from xclim.utils import get_ev_length
@@ -369,11 +363,7 @@
 def freshet_start(tas, thresh=0.0, window=5, freq='YS'):
     r"""First day consistently exceeding threshold temperature.
 
-<<<<<<< HEAD
     Returns first day of period where a temperature threshold is exceeded
-=======
-    Returns first day of year when a temperature threshold is exceeded
->>>>>>> 5e74afb3
     over a given number of days.
 
     Parameters
