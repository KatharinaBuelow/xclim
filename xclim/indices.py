--- conflicted
+++ resolved
@@ -8,10 +8,7 @@
 
 import numpy as np
 import xarray as xr
-<<<<<<< HEAD
-=======
-
->>>>>>> 1a3e6279
+
 from .utils import get_ev_length
 from .utils import get_ev_end
 from . import run_length as rl
