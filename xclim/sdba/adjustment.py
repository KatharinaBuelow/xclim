--- conflicted
+++ resolved
@@ -146,11 +146,8 @@
         hist : DataArray
           Training data, usually a model output whose biases are to be adjusted.
         """
-<<<<<<< HEAD
-=======
         kwargs = parse_group(cls._train, kwargs)
 
->>>>>>> abb4a36e
         (ref, hist), train_units = cls._harmonize_units(ref, hist)
 
         if "group" in kwargs:
