--- conflicted
+++ resolved
@@ -156,18 +156,12 @@
         hist = convert_units_to(hist, ref)
 
         ds, params = cls._train(ref, hist, **kwargs)
-<<<<<<< HEAD
         obj = cls(
             _trained=True,
             hist_calendar=get_calendar(hist),
             train_units=train_units,
             **params,
         )
-=======
-        obj = cls(_trained=True, **params)
-        obj["hist_calendar"] = get_calendar(hist)
-        obj["train_units"] = ref.units
->>>>>>> d888c0f3
         obj.set_dataset(ds)
         return obj
 
@@ -183,12 +177,8 @@
         kwargs :
           Algorithm-specific keyword arguments, see class doc.
         """
-<<<<<<< HEAD
-
         (sim, *args), _ = self._harmonize_units(sim, *args, target=self.train_units)
 
-=======
->>>>>>> d888c0f3
         if "group" in self:
             self._check_inputs(sim, *args, group=self.group)
 
@@ -246,12 +236,7 @@
         if "group" in kwargs:
             cls._check_inputs(ref, hist, sim, group=kwargs["group"])
 
-<<<<<<< HEAD
         (ref, hist, sim), _ = cls._harmonize_units(ref, hist, sim)
-=======
-        hist = convert_units_to(hist, ref)
-        sim = convert_units_to(sim, ref)
->>>>>>> d888c0f3
 
         out = cls._adjust(ref, hist, sim, **kwargs)
 
@@ -454,45 +439,17 @@
         detrend=1,
     ):
 
-<<<<<<< HEAD
-        return dqm_adjust(
+        scen = dqm_adjust(
             self.ds.assign(sim=sim),
-=======
-        scaled_sim = dqm_scale_sim(
-            xr.Dataset({"scaling": self.ds.scaling, "sim": sim}),
-            group=self.group,
-            kind=self.kind,
-            interp=interp,
-        ).sim
-        # Detrending needs units.
-        scaled_sim.attrs["units"] = sim.units
-
-        if isinstance(detrend, int):
-            detrend = PolyDetrend(degree=detrend, kind=self.kind, group=self.group)
-
-        detrend = detrend.fit(scaled_sim)
-        sim_detrended = detrend.detrend(scaled_sim)
-
-        scen = qm_adjust(
-            xr.Dataset(
-                {"af": self.ds.af, "hist_q": self.ds.hist_q, "sim": sim_detrended}
-            ),
-            group=self.group,
->>>>>>> d888c0f3
             interp=interp,
             extrapolation=extrapolation,
             detrend=detrend,
             group=self.group,
             kind=self.kind,
-<<<<<<< HEAD
-        )
-=======
         ).scen
         # Detrending needs units.
         scen.attrs["units"] = sim.units
-
-        return detrend.retrend(scen)
->>>>>>> d888c0f3
+        return
 
 
 class QuantileDeltaMapping(EmpiricalQuantileMapping):
