--- conflicted
+++ resolved
@@ -3,15 +3,6 @@
 import xarray as xr
 from scipy.stats import norm, uniform
 
-<<<<<<< HEAD
-from xclim.sdba.adjustment import BaseAdjustment
-from xclim.sdba.adjustment import DetrendedQuantileMapping
-from xclim.sdba.adjustment import EmpiricalQuantileMapping
-from xclim.sdba.adjustment import LOCI
-from xclim.sdba.adjustment import QuantileDeltaMapping
-from xclim.sdba.adjustment import Scaling
-=======
-sdba = pytest.importorskip("xclim.sdba")  # noqa
 from xclim.sdba.adjustment import (
     LOCI,
     BaseAdjustment,
@@ -20,7 +11,6 @@
     QuantileDeltaMapping,
     Scaling,
 )
->>>>>>> 0dac5fe3
 from xclim.sdba.base import Grouper
 from xclim.sdba.utils import (
     ADDITIVE,
