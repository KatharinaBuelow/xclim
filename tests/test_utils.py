--- conflicted
+++ resolved
@@ -24,11 +24,7 @@
 import pytest
 import xarray as xr
 
-<<<<<<< HEAD
-from xclim.utils import daily_downsampler, Indicator, format_kwargs, parse_doc, adjust_doy_calendar
-=======
-from xclim.utils import daily_downsampler, Indicator, format_kwargs, parse_doc, walk_map
->>>>>>> d93f6327
+from xclim.utils import daily_downsampler, Indicator, format_kwargs, parse_doc, walk_map, adjust_doy_calendar
 from xclim.testing.common import tas_series, pr_series
 from xclim import indices as ind
 
@@ -209,7 +205,6 @@
         parse_doc(ind.tg_mean)
 
 
-<<<<<<< HEAD
 class TestAdjustDoyCalendar:
 
     def test_360_to_366(self):
@@ -220,12 +215,12 @@
 
         assert out.sel(dayofyear=1) == source.sel(dayofyear=1)
         assert out.sel(dayofyear=366) == source.sel(dayofyear=360)
-=======
+
+
 class TestWalkMap:
 
     def test_simple(self):
         d = {'a': -1, 'b': {'c': -2}}
         o = walk_map(d, lambda x: 0)
         assert o['a'] == 0
-        assert o['b']['c'] == 0
->>>>>>> d93f6327
+        assert o['b']['c'] == 0