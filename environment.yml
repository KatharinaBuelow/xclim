--- conflicted
+++ resolved
@@ -16,8 +16,5 @@
  - pint>=0.9
  - boltons>=20.1
  - scikit-learn>=0.21.3
-<<<<<<< HEAD
  - Click
-=======
- - clisops>=0.3.1
->>>>>>> 62c73dfa
+ - clisops>=0.3.1