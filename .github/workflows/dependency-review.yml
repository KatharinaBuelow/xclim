--- conflicted
+++ resolved
@@ -43,8 +43,7 @@
         uses: actions/checkout@11bd71901bbe5b1630ceea73d27597364c9af683 # v4.2.2
 
       - name: Dependency Review
-<<<<<<< HEAD
-        uses: actions/dependency-review-action@5a2ce3f5b92ee19cbb1541a4984c76d921601d7c # v4.3.4
+        uses: actions/dependency-review-action@4081bf99e2866ebe428fc0477b69eb4fcda7220a # v4.4.0
 
       - name: Energy Measurement
         uses: green-coding-solutions/eco-ci-energy-estimation@escape-test
@@ -57,7 +56,4 @@
         uses: green-coding-solutions/eco-ci-energy-estimation@escape-test
         with:
           task: display-results
-        continue-on-error: true
-=======
-        uses: actions/dependency-review-action@4081bf99e2866ebe428fc0477b69eb4fcda7220a # v4.4.0
->>>>>>> e928777d
+        continue-on-error: true