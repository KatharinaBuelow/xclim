name: Testing

on:
  push:
    branches:
      - main
    paths-ignore:
      - CHANGELOG.rst
      - README.rst
      - pyproject.toml
      - xclim/__init__.py
  pull_request:
    types:
      - opened
      - reopened
      - synchronize
  pull_request_review:
    types:
      - submitted

env:
  XCLIM_TESTDATA_BRANCH: v2023.12.14

concurrency:
  # For a given workflow, if we push to the same branch, cancel all previous builds on that branch except on main.
  group: "${{ github.workflow }}-${{ github.ref }}"
  cancel-in-progress: ${{ github.ref != 'refs/heads/main' }}

permissions:
  contents: read
  pull-requests: read

jobs:
  lint:
    name: Lint (Python${{ matrix.python-version }})
    runs-on: ubuntu-latest
    if: |
      (github.event.action != 'labeled') ||
      (github.event.review.state == 'approved') ||
      (github.event_name == 'push')
    strategy:
      matrix:
        python-version:
          - "3.9"
    steps:
      - name: Harden Runner
        uses: step-security/harden-runner@5c7944e73c4c2a096b17a9cb74d65b6c2bbafbde # v2.9.1
        with:
          disable-sudo: true
          egress-policy: block
          allowed-endpoints: >
            api.electricitymap.org:443
            api.github.com:443
            api.green-coding.io:443
            files.pythonhosted.org:443
            github.com:443
            ip-api.com:80
            ipapi.co:443
            proxy.golang.org:443
            pypi.org:443
            sum.golang.org:443
      - name: Start Measurement
        uses: green-coding-solutions/eco-ci-energy-estimation@escape-test
        with:
          task: start-measurement
          branch: ${{ github.head_ref || github.ref_name }}
        continue-on-error: true
      - name: Checkout Repository
        uses: actions/checkout@692973e3d937129bcbf40652eb9f2f61becf3332 # v4.1.7
      - name: Set up Python${{ matrix.python-version }}
        uses: actions/setup-python@39cd14951b08e74b54015e9e001cdefcf80e669f # v5.1.1
        with:
          python-version: ${{ matrix.python-version }}
      - name: Install CI libraries
        run: |
          python -m pip install --require-hashes -r CI/requirements_ci.txt
      - name: Setup Python Measurement
        uses: green-coding-solutions/eco-ci-energy-estimation@escape-test
        with:
          task: get-measurement
          label: 'Environment setup (Python${{ matrix.python-version }}, lint)'
        continue-on-error: true
      - name: Run pylint
        run: |
          python -m pylint --rcfile=.pylintrc.toml --disable=import-error --exit-zero xclim
      - name: Run linting suite
        run: |
          python -m tox -e lint
      - name: Tests measurement
        uses: green-coding-solutions/eco-ci-energy-estimation@escape-test
        with:
          task: get-measurement
          label: 'Lint (Python${{ matrix.python-version }})'
        continue-on-error: true
      - name: Show Energy Results
        uses: green-coding-solutions/eco-ci-energy-estimation@escape-test
        with:
          task: display-results
        continue-on-error: true

  test-preliminary:
    name: Python${{ matrix.python-version }} (ubuntu-latest)
    needs: lint
    runs-on: ubuntu-latest
    strategy:
      matrix:
        python-version:
          - "3.9"
    steps:
      - name: Harden Runner
        uses: step-security/harden-runner@5c7944e73c4c2a096b17a9cb74d65b6c2bbafbde # v2.9.1
        with:
          disable-sudo: true
          egress-policy: block
          allowed-endpoints: >
            api.electricitymap.org:443
            api.github.com:443
            api.green-coding.io:443
            coveralls.io:443
            files.pythonhosted.org:443
            github.com:443
            ip-api.com:80
            ipapi.co:443
            proxy.golang.org:443
            pypi.org:443
            raw.githubusercontent.com:443
            sum.golang.org:443
      - name: Start Energy Measurement
        uses: green-coding-solutions/eco-ci-energy-estimation@escape-test
        with:
          task: start-measurement
          branch: ${{ github.head_ref || github.ref_name }}
        continue-on-error: true
      - name: Checkout Repository
        uses: actions/checkout@692973e3d937129bcbf40652eb9f2f61becf3332 # v4.1.7
      - name: Set up Python${{ matrix.python-version }}
        uses: actions/setup-python@39cd14951b08e74b54015e9e001cdefcf80e669f # v5.1.1
        with:
          python-version: ${{ matrix.python-version }}
      - name: Install CI libraries
        run: |
          python -m pip install --require-hashes -r CI/requirements_ci.txt
      - name: Environment Setup Energy Measurement
        uses: green-coding-solutions/eco-ci-energy-estimation@escape-test
        with:
          task: get-measurement
          label: 'Environment setup (Python${{ matrix.python-version }}, standard)'
        continue-on-error: true
      - name: Test with tox
        run: |
          python -m tox -- -m 'not slow'
        env:
          GITHUB_TOKEN: ${{ secrets.GITHUB_TOKEN }}
<<<<<<< HEAD
          COVERALLS_FLAG_NAME: run-${{ matrix.python-version }}-${{ matrix.os }}-${{ matrix.tox-env }}
          COVERALLS_PARALLEL: true
      - name: Tests measurement
        uses: green-coding-solutions/eco-ci-energy-estimation@escape-test
        with:
          task: get-measurement
          label: 'Testing with tox (Python${{ matrix.python-version }})'
        continue-on-error: true
      - name: Show Energy Results
        uses: green-coding-solutions/eco-ci-energy-estimation@escape-test
        with:
          task: display-results
        continue-on-error: true
=======
          COVERALLS_PARALLEL: true
>>>>>>> ca8ad45b

  test-pypi:
    needs: lint
    name: Python${{ matrix.python-version }} (${{ matrix.os }}, ${{ matrix.tox-env }})
    if: |
      contains(github.event.pull_request.labels.*.name, 'approved') ||
      (github.event.review.state == 'approved') ||
      (github.event_name == 'push')
    runs-on: ${{ matrix.os }}
    timeout-minutes: 20
    strategy:
      matrix:
        include:
          # Linux builds
          - os: ubuntu-latest
            markers: -m 'not slow'
            python-version: "3.10"
            tox-env: standard
          - os: ubuntu-latest
            markers: -m 'not slow'
            python-version: "3.11"
            tox-env: standard
          - os: ubuntu-latest
            markers: -m 'not slow'
            python-version: "3.12"
            tox-env: standard
          # Windows builds
          - os: windows-latest
            markers: -m 'not slow'
            python-version: "3.9"
            tox-env: py39-coverage-prefetch  # Test data prefetch is needed for Windows
          # macOS builds
          - os: macos-latest
            python-version: "3.10"
            markers: ''  # Slow tests
            tox-env: py310-coverage-extras
          # Specialized tests
          - os: ubuntu-latest
            markers: -m 'not requires_internet and not slow'
            python-version: "3.9"
            tox-env: py39-coverage-offline-prefetch
          - os: ubuntu-latest
            markers: ''
            python-version: "3.10"
            tox-env: notebooks
          - os: ubuntu-latest
            markers: ''
            python-version: "3.12"
            tox-env: doctests
    steps:
      - name: Harden Runner
        if : ${{ matrix.os == 'ubuntu-latest' }}
        uses: step-security/harden-runner@5c7944e73c4c2a096b17a9cb74d65b6c2bbafbde # v2.9.1
        with:
          egress-policy: block
          allowed-endpoints: >
            api.electricitymap.org:443
            api.github.com:443
            api.green-coding.io:443
            azure.archive.ubuntu.com:80
            coveralls.io:443
            files.pythonhosted.org:443
            github.com:443
            ip-api.com:80
            ipapi.co:443
            motd.ubuntu.com:443
            proxy.golang.org:443
            pypi.org:443
            raw.githubusercontent.com:443
            sum.golang.org:443
      - name: Start Energy Measurement
        if : ${{ matrix.os == 'ubuntu-latest' }}
        uses: green-coding-solutions/eco-ci-energy-estimation@escape-test
        with:
          task: start-measurement
          branch: ${{ github.head_ref || github.ref_name }}
        continue-on-error: true
      - name: Checkout Repository
        uses: actions/checkout@692973e3d937129bcbf40652eb9f2f61becf3332 # v4.1.7
      - name: Install Eigen3 (SBCK)
        if: (matrix.python-version == '3.11') && (matrix.os == 'ubuntu-latest')
        run: |
          sudo apt-get update
          sudo apt-get install libeigen3-dev
      - name: Set up Python${{ matrix.python-version }}
        uses: actions/setup-python@39cd14951b08e74b54015e9e001cdefcf80e669f # v5.1.1
        with:
          python-version: ${{ matrix.python-version }}
      - name: Install CI libraries
        run: |
          python -m pip install --require-hashes -r CI/requirements_ci.txt
      - name: Environment Setup Energy Measurement
        if : ${{ matrix.os == 'ubuntu-latest' }}
        uses: green-coding-solutions/eco-ci-energy-estimation@escape-test
        with:
          task: get-measurement
          label: 'Environment setup (Python${{ matrix.python-version }}, ${{ matrix.tox-env }})'
        continue-on-error: true
      - name: Test with tox
        if: ${{ matrix.tox-env == 'standard' }}
        run: |
          python -m tox -- ${{ matrix.markers }};
        env:
          GITHUB_TOKEN: ${{ secrets.GITHUB_TOKEN }}
          COVERALLS_FLAG_NAME: run-${{ matrix.python-version }}-${{ matrix.os }}-${{ matrix.tox-env }}
          COVERALLS_PARALLEL: true
      - name: Test with tox (specialized tests)
        if: ${{ matrix.tox-env != 'standard' }}
        run: |
          python -m tox -e ${{ matrix.tox-env }} -- ${{ matrix.markers }};
        env:
          GITHUB_TOKEN: ${{ secrets.GITHUB_TOKEN }}
          COVERALLS_FLAG_NAME: run-${{ matrix.python-version }}-${{ matrix.os }}-${{ matrix.tox-env }}
          COVERALLS_PARALLEL: true
<<<<<<< HEAD
      - name: Tests measurement
        if : ${{ matrix.os == 'ubuntu-latest' }}
        uses: green-coding-solutions/eco-ci-energy-estimation@escape-test
        with:
          task: get-measurement
          label: 'Testing with tox (Python${{ matrix.python-version }}, ${{ matrix.tox-env }})'
        continue-on-error: true
      - name: Show Energy Results
        if : ${{ matrix.os == 'ubuntu-latest' }}
        uses: green-coding-solutions/eco-ci-energy-estimation@escape-test
        with:
          task: display-results
        continue-on-error: true
=======
>>>>>>> ca8ad45b

  test-conda:
    needs: lint
    name: Python${{ matrix.python-version }} (ubuntu-latest, conda)
    if: |
      contains(github.event.pull_request.labels.*.name, 'approved') ||
      (github.event.review.state == 'approved') ||
      (github.event_name == 'push')
    runs-on: ubuntu-latest
    strategy:
      matrix:
        python-version: [ "3.9", "3.12" ]
    defaults:
      run:
        shell: bash -l {0}
    steps:
      - name: Harden Runner
        uses: step-security/harden-runner@5c7944e73c4c2a096b17a9cb74d65b6c2bbafbde # v2.9.1
        with:
          disable-sudo: true
          egress-policy: block
          allowed-endpoints: >
            api.electricitymap.org:443
            api.github.com:443
            api.green-coding.io:443
            coveralls.io:443
            files.pythonhosted.org:443
            github.com:443
            ip-api.com:80
            ipapi.co:443
            objects.githubusercontent.com:443
            proxy.golang.org:443
            pypi.org:443
            raw.githubusercontent.com:443
            sum.golang.org:443
      - name: Start Energy Measurement
        uses: green-coding-solutions/eco-ci-energy-estimation@escape-test
        with:
          task: start-measurement
          branch: ${{ github.head_ref || github.ref_name }}
        continue-on-error: true
      - name: Checkout Repository
        uses: actions/checkout@692973e3d937129bcbf40652eb9f2f61becf3332 # v4.1.7
      - name: Setup Conda (Micromamba) with Python${{ matrix.python-version }}
        uses: mamba-org/setup-micromamba@f8b8a1e23a26f60a44c853292711bacfd3eac822 # v1.9.0
        with:
          cache-downloads: true
          cache-environment: true
          environment-file: environment.yml
          create-args: >-
            python=${{ matrix.python-version }}
      - name: Install xclim
        run: |
          python -m pip install --no-user --editable .
      - name: Check versions
        run: |
          micromamba list
          xclim show_version_info
          python -m pip check || true
      - name: Environment Setup Energy Measurement
        uses: green-coding-solutions/eco-ci-energy-estimation@escape-test
        with:
          task: get-measurement
          label: 'Environment setup (conda, Python${{ matrix.python-version }})'
        continue-on-error: true
      - name: Test with pytest
        run: |
          python -m pytest --numprocesses=logical --durations=10 --cov=xclim --cov-report=term-missing
      - name: Report coverage
        run: |
          coveralls
        env:
          GITHUB_TOKEN: ${{ secrets.GITHUB_TOKEN }}
          COVERALLS_FLAG_NAME: run-{{ matrix.python-version }}-conda
          COVERALLS_PARALLEL: true
<<<<<<< HEAD
      - name: Tests measurement
        uses: green-coding-solutions/eco-ci-energy-estimation@escape-test
        with:
          task: get-measurement
          label: 'Testing with pytest (conda, Python${{ matrix.python-version }})'
        continue-on-error: true
      - name: Show Energy Results
        uses: green-coding-solutions/eco-ci-energy-estimation@escape-test
        with:
          task: display-results
        continue-on-error: true
=======
>>>>>>> ca8ad45b

  finish:
    name: Finish
    needs:
      - test-preliminary
      - test-pypi
      - test-conda
    runs-on: ubuntu-latest
    permissions:
      pull-requests: write
    steps:
      - name: Harden Runner
        uses: step-security/harden-runner@0d381219ddf674d61a7572ddd19d7941e271515c # v2.9.0
        with:
          disable-sudo: true
          egress-policy: audit
      - name: Start Energy Measurement
        uses: green-coding-solutions/eco-ci-energy-estimation@escape-test
        with:
          task: start-measurement
          branch: ${{ github.head_ref || github.ref_name }}
        continue-on-error: true
      - name: Checkout Repository
        uses: actions/checkout@692973e3d937129bcbf40652eb9f2f61becf3332 # v4.1.7
        with:
          sparse-checkout: |
            CI/requirements_ci.txt
      - name: Install CI libraries
        run: |
          python -m pip install --require-hashes -r CI/requirements_ci.txt
      - name: Coveralls finished
        run: |
          python -m coveralls --finish
        env:
<<<<<<< HEAD
          GITHUB_TOKEN: ${{ secrets.GITHUB_TOKEN }}
      - name: Finish measurement
        uses: green-coding-solutions/eco-ci-energy-estimation@escape-test
        with:
          task: get-measurement
          label: 'Finish Run'
        continue-on-error: true
      - name: Show Energy Results
        uses: green-coding-solutions/eco-ci-energy-estimation@escape-test
        with:
          task: display-results
        continue-on-error: true
=======
          GITHUB_TOKEN: ${{ secrets.GITHUB_TOKEN }}
>>>>>>> ca8ad45b
<|MERGE_RESOLUTION|>--- conflicted
+++ resolved
@@ -151,8 +151,7 @@
           python -m tox -- -m 'not slow'
         env:
           GITHUB_TOKEN: ${{ secrets.GITHUB_TOKEN }}
-<<<<<<< HEAD
-          COVERALLS_FLAG_NAME: run-${{ matrix.python-version }}-${{ matrix.os }}-${{ matrix.tox-env }}
+          COVERALLS_FLAG_NAME: run-${{ matrix.python-version }}-ubuntu-latest-preliminary
           COVERALLS_PARALLEL: true
       - name: Tests measurement
         uses: green-coding-solutions/eco-ci-energy-estimation@escape-test
@@ -165,9 +164,6 @@
         with:
           task: display-results
         continue-on-error: true
-=======
-          COVERALLS_PARALLEL: true
->>>>>>> ca8ad45b
 
   test-pypi:
     needs: lint
@@ -282,7 +278,6 @@
           GITHUB_TOKEN: ${{ secrets.GITHUB_TOKEN }}
           COVERALLS_FLAG_NAME: run-${{ matrix.python-version }}-${{ matrix.os }}-${{ matrix.tox-env }}
           COVERALLS_PARALLEL: true
-<<<<<<< HEAD
       - name: Tests measurement
         if : ${{ matrix.os == 'ubuntu-latest' }}
         uses: green-coding-solutions/eco-ci-energy-estimation@escape-test
@@ -296,8 +291,6 @@
         with:
           task: display-results
         continue-on-error: true
-=======
->>>>>>> ca8ad45b
 
   test-conda:
     needs: lint
@@ -373,7 +366,6 @@
           GITHUB_TOKEN: ${{ secrets.GITHUB_TOKEN }}
           COVERALLS_FLAG_NAME: run-{{ matrix.python-version }}-conda
           COVERALLS_PARALLEL: true
-<<<<<<< HEAD
       - name: Tests measurement
         uses: green-coding-solutions/eco-ci-energy-estimation@escape-test
         with:
@@ -385,8 +377,6 @@
         with:
           task: display-results
         continue-on-error: true
-=======
->>>>>>> ca8ad45b
 
   finish:
     name: Finish
@@ -421,7 +411,6 @@
         run: |
           python -m coveralls --finish
         env:
-<<<<<<< HEAD
           GITHUB_TOKEN: ${{ secrets.GITHUB_TOKEN }}
       - name: Finish measurement
         uses: green-coding-solutions/eco-ci-energy-estimation@escape-test
@@ -433,7 +422,4 @@
         uses: green-coding-solutions/eco-ci-energy-estimation@escape-test
         with:
           task: display-results
-        continue-on-error: true
-=======
-          GITHUB_TOKEN: ${{ secrets.GITHUB_TOKEN }}
->>>>>>> ca8ad45b
+        continue-on-error: true