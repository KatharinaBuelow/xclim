--- conflicted
+++ resolved
@@ -114,11 +114,7 @@
   "sphinxcontrib-bibtex",
   "sphinxcontrib-svg2pdfconverter[Cairosvg]"
 ]
-<<<<<<< HEAD
-extras = ["fastnanquantile", "POT"]
-=======
-extras = ["fastnanquantile >=0.0.2"]
->>>>>>> 79c972c9
+extras = ["fastnanquantile >=0.0.2", "POT"]
 all = ["xclim[dev]", "xclim[docs]", "xclim[extras]"]
 
 [project.scripts]
