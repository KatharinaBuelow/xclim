[build-system]
requires = ["flit_core >=3.9,<4"]
build-backend = "flit_core.buildapi"

[project]
name = "xclim"
authors = [
  {name = "Travis Logan", email = "logan.travis@ouranos.ca"}
]
maintainers = [
  {name = "Trevor James Smith", email = "smith.trevorj@ouranos.ca"},
  {name = "Pascal Bourgault", email = "bourgault.pascal@ouranos.ca"}
]
readme = {file = "README.rst", content-type = "text/x-rst"}
requires-python = ">=3.10.0"
keywords = ["xclim", "xarray", "climate", "climatology", "bias correction", "ensemble", "indicators", "analysis"]
license = {file = "LICENSE"}
classifiers = [
  "Development Status :: 4 - Beta",
  "Intended Audience :: Developers",
  "Intended Audience :: Science/Research",
  "License :: OSI Approved :: Apache Software License",
  "Natural Language :: English",
  "Operating System :: OS Independent",
  "Programming Language :: Python :: 3",
  "Programming Language :: Python :: 3.10",
  "Programming Language :: Python :: 3.11",
  "Programming Language :: Python :: 3.12",
  # "Programming Language :: Python :: 3.13",
  "Programming Language :: Python :: 3 :: Only",
  "Topic :: Scientific/Engineering :: Atmospheric Science",
  "Topic :: Scientific/Engineering :: Hydrology",
  "Typing :: Typed"
]
dynamic = ["description", "version"]
dependencies = [
  "boltons >=20.1",
  "bottleneck >=1.3.1",
  "cf-xarray >=0.9.3", # cf-xarray is differently named on conda-forge
  "cftime >=1.4.1",
  "click >=8.1",
  "dask[array] >=2.6",
  "filelock >=3.14.0",
  "jsonpickle >=3.1.0",
  "numba >=0.54.1",
  "numpy >=1.23.0",
  "packaging >=24.0",
  "pandas >=2.2",
  "pint >=0.18",
  "pyarrow >=10.0.1", # Strongly encouraged for pandas v2.2.0+
  "pyyaml >=6.0.1",
  "scikit-learn >=1.1.0",
  "scipy >=1.9.0",
  "statsmodels >=0.14.2",
  "xarray >=2023.11.0,!=2024.10.0",
  "yamale >=5.0.0"
]

[project.optional-dependencies]
dev = [
  # Dev tools and testing
  "black[jupyter] ==24.10.0",
  "blackdoc ==0.3.9",
  "bump-my-version ==0.28.0",
  "codespell ==2.3.0",
  "coverage[toml] >=7.5.0",
  "coveralls >=4.0.1", # coveralls is not yet compatible with Python 3.13
  "deptry ==0.20.0",
  "flake8 >=7.1.1",
  "flake8-rst-docstrings >=0.3.0",
  "h5netcdf>=1.3.0",
  "ipython >=8.5.0",
  "isort ==5.13.2",
  "mypy >=1.10.0",
  "nbconvert <7.14", # Pinned due to directive errors in sphinx. See: https://github.com/jupyter/nbconvert/issues/2092
  "nbqa >=1.8.2",
  "nbval >=0.11.0",
  "pandas-stubs >=2.2",
  "pip >=24.2.0",
  "pooch >=1.8.0",
  "pre-commit >=3.7",
  "pylint >=3.3.1",
  "pytest >=8.0.0",
  "pytest-cov >=5.0.0",
  "pytest-socket >=0.6.0",
  "pytest-xdist[psutil] >=3.2",
  "ruff >=0.5.6",
  "tokenize-rt >=5.2.0",
  "tox >=4.21.2",
  "tox-gh >=1.4.4",
  "vulture ==2.13",
  "xdoctest >=1.1.5",
  "yamllint ==1.35.1"
]
docs = [
  # Documentation and examples
  "distributed >=2.0",
  "furo >=2023.9.10",
  "ipykernel",
  "matplotlib >=3.6.0",
  "nbsphinx >=0.9.5",
  "nc-time-axis >=1.4.1",
  "pooch >=1.8.0",
  "pybtex >=0.24.0",
  "sphinx >=7.0.0",
  "sphinx-autobuild >=2024.4.16",
  "sphinx-autodoc-typehints",
  "sphinx-codeautolink",
  "sphinx-copybutton",
  "sphinx-mdinclude",
  "sphinxcontrib-bibtex",
  "sphinxcontrib-svg2pdfconverter[Cairosvg]"
]
extras = ["fastnanquantile >=0.0.2", "flox >=0.9", "POT >=0.9.4"]
all = ["xclim[dev]", "xclim[docs]", "xclim[extras]"]

[project.scripts]
xclim = "xclim.cli:cli"

[project.urls]
"Homepage" = "https://xclim.readthedocs.io/"
"Source" = "https://github.com/Ouranosinc/xclim/"
"Changelog" = "https://xclim.readthedocs.io/en/stable/history.html"
"Issue tracker" = "https://github.com/Ouranosinc/xclim/issues"
"About Ouranos" = "https://www.ouranos.ca/en/"

[tool]

[tool.black]
target-version = [
  "py39",
  "py310",
  "py311",
  "py312"
]

[tool.bumpversion]
<<<<<<< HEAD
current_version = "0.53.2"
=======
current_version = "0.53.2-dev.2"
>>>>>>> 293fb1c9
commit = true
commit_args = "--no-verify"
tag = false
allow_dirty = false
parse = "(?P<major>\\d+)\\.(?P<minor>\\d+)\\.(?P<patch>\\d+)(\\-(?P<release>[a-z]+)(\\.(?P<build>\\d+)))?"
serialize = [
  "{major}.{minor}.{patch}-{release}.{build}",
  "{major}.{minor}.{patch}"
]

[[tool.bumpversion.files]]
filename = "xclim/__init__.py"
search = "__version__ = \"{current_version}\""
replace = "__version__ = \"{new_version}\""

[tool.bumpversion.parts.build]
independent = false

[tool.bumpversion.parts.release]
optional_value = "release"
values = [
  "dev",
  "release"
]

[tool.codespell]
skip = 'xclim/data/*.json,docs/_build,docs/notebooks/xclim_training/*.ipynb,docs/references.bib,__pycache__,*.gz,*.nc,*.png,*.svg,*.whl'
ignore-words-list = "absolue,astroid,bloc,bui,callendar,degreee,environnement,hanel,inferrable,lond,nam,nd,ot,ressources,socio-economic,sie,vas"

[tool.coverage.run]
relative_files = true
omit = ["tests/*.py", "src/xclim/testing/conftest.py"]

[tool.deptry]
extend_exclude = ["docs"]
ignore_notebooks = true
pep621_dev_dependency_groups = ["all", "dev", "docs"]

[tool.deptry.package_module_name_map]
"scikit-learn" = "sklearn"
"pyyaml" = "yaml"
"POT" = "ot"

[tool.deptry.per_rule_ignores]
DEP001 = ["SBCK"]
DEP002 = ["bottleneck", "h5netcdf", "pyarrow"]
DEP004 = ["matplotlib", "pooch", "pytest", "pytest_socket"]

[tool.flit.sdist]
include = [
  "AUTHORS.rst",
  "CHANGELOG.rst",
  "CI/requirements_upstream.txt",
  "CITATION.cff",
  "CONTRIBUTING.rst",
  "LICENSE",
  "Makefile",
  "README.rst",
  "docs/**/*.gif",
  "docs/**/*.jpg",
  "docs/**/*.png",
  "docs/**/*.rst",
  "docs/Makefile",
  "docs/conf.py",
  "docs/make.bat",
  "docs/notebooks/_finder.py",
  "tests/**/*.py",
  "tests/**/*.txt",
  "tox.ini",
  "xclim/**/*.json",
  "xclim/**/*.py",
  "xclim/**/*.txt",
  "xclim/**/*.yml"
]
exclude = [
  "**/*.py[co]",
  "**/__pycache__",
  ".*",
  "CI/requirements_ci.txt",
  "docs/_*",
  "docs/modules.rst",
  "docs/paper/*",
  "docs/xclim*.rst",
  "pylintrc"
]

[tool.mypy]
python_version = 3.10
show_error_codes = true
enable_error_code = ["ignore-without-code", "redundant-expr", "truthy-bool"]
plugins = ["numpy.typing.mypy_plugin"]
strict = true
warn_return_any = true
warn_unreachable = true
warn_unused_configs = true

[[tool.mypy.overrides]]
module = [
  "boltons.*",
  "cftime.*",
  "jsonpickle.*",
  "numba.*",
  "pytest_socket.*",
  "SBCK.*",
  "scipy.*",
  "sklearn.*",
  "statsmodels.*",
  "yamale.*",
  "yaml.*"
]
ignore_missing_imports = true

[tool.pytest.ini_options]
minversion = "7.0"
addopts = [
  "-ra",
  "--color=yes",
  "--numprocesses=0",
  "--maxprocesses=8",
  "--dist=worksteal",
  "--strict-config",
  "--strict-markers"
]
log_cli_level = "INFO"
norecursedirs = ["docs/notebooks/*"]
filterwarnings = ["ignore::UserWarning"]
testpaths = [
  "tests"
]
doctest_optionflags = ["NORMALIZE_WHITESPACE", "IGNORE_EXCEPTION_DETAIL", "NUMBER", "ELLIPSIS"]
markers = [
  "slow: marks tests as slow (deselect with '-m \"not slow\"')",
  "requires_docs: mark tests that can only be run with documentation present (deselect with '-m \"not requires_docs\"')",
  "requires_internet: mark tests that require internet access (deselect with '-m \"not requires_internet\"')"
]
xfail_strict = true

[tool.ruff]
src = ["xclim"]
line-length = 150
exclude = [
  ".git",
  "build",
  ".eggs"
]
extend-include = [
  "*.ipynb" # Include notebooks
]

[tool.ruff.format]
line-ending = "auto"

[tool.ruff.lint]
exclude = [
  "docs/notebooks/xclim_training/*.ipynb"
]
extend-select = [
  "RUF022" # unsorted-dunder-all
]
ignore = [
  "B028", # no-explicit-stacklevel
  "D205", # blank-line-after-summary
  "D400", # ends-in-period
  "D401" # non-imperative-mood
]
preview = true
select = [
  "B", # bugbear
  "C90", # mccabe-complexity
  "D", # docstrings
  "E", # pycodestyle errors
  "F", # pyflakes
  "I", # imports
  "N802", # invalid-function-name
  "S", # bandit
  "UP", # pyupgrade
  "W" # pycodestyle warnings
]

[tool.ruff.lint.flake8-bandit]
check-typed-exception = true

[tool.ruff.lint.flake8-import-conventions.aliases]
"matplotlib.pyplot" = "plt"
"xclim.indices" = "xci"
numpy = "np"
pandas = "pd"
scipy = "sp"
xarray = "xr"

[tool.ruff.lint.isort]
case-sensitive = true
detect-same-package = false
known-first-party = ["xclim"]
no-lines-before = ["future"]
required-imports = ["from __future__ import annotations"]

[tool.ruff.lint.mccabe]
max-complexity = 20

[tool.ruff.lint.per-file-ignores]
"docs/*.py" = ["D100", "D101", "D102", "D103"]
"docs/notebooks/*.ipynb" = ["E225", "E226", "E231"]
"tests/**/*test*.py" = ["D100", "D101", "D102", "D103", "N802", "S101"]
"xclim/**/__init__.py" = ["F401", "F403"]
"xclim/core/indicator.py" = ["D214", "D405", "D406", "D407", "D411"]
"xclim/core/locales.py" = ["E501", "W505"]
"xclim/core/missing" = ["D103"]
"xclim/indices/_agro.py" = ["E501"]
"xclim/indices/fire/_cffwis.py" = ["D103"]
"xclim/sdba/utils.py" = ["D103"]

[tool.ruff.lint.pycodestyle]
max-doc-length = 180

[tool.ruff.lint.pydocstyle]
convention = "numpy"

[tool.vulture]
exclude = []
ignore_decorators = ["@pytest.fixture"]
ignore_names = []
min_confidence = 90
paths = ["xclim", "tests"]
sort_by_size = true<|MERGE_RESOLUTION|>--- conflicted
+++ resolved
@@ -135,11 +135,7 @@
 ]
 
 [tool.bumpversion]
-<<<<<<< HEAD
 current_version = "0.53.2"
-=======
-current_version = "0.53.2-dev.2"
->>>>>>> 293fb1c9
 commit = true
 commit_args = "--no-verify"
 tag = false
