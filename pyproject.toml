--- conflicted
+++ resolved
@@ -64,12 +64,7 @@
   "bump-my-version ==0.30.0",
   "codespell ==2.4.0",
   "coverage[toml] >=7.5.0",
-<<<<<<< HEAD
-  "deptry ==0.22.0",
-=======
-  "coveralls >=4.0.1", # coveralls is not yet compatible with Python 3.13
   "deptry ==0.23.0",
->>>>>>> 31520700
   "flake8 >=7.1.1",
   "flake8-rst-docstrings >=0.3.0",
   "flake8-rst-docstrings >=0.3.0",
