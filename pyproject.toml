[build-system]
requires = ["flit_core >=3.9,<4"]
build-backend = "flit_core.buildapi"

[project]
name = "xclim"
authors = [
  {name = "Travis Logan", email = "logan.travis@ouranos.ca"}
]
maintainers = [
  {name = "Trevor James Smith", email = "smith.trevorj@ouranos.ca"},
  {name = "Pascal Bourgault", email = "bourgault.pascal@ouranos.ca"}
]
readme = {file = "README.rst", content-type = "text/x-rst"}
requires-python = ">=3.9.0"
keywords = ["xclim", "xarray", "climate", "climatology", "bias correction", "ensemble", "indicators", "analysis"]
license = {file = "LICENSE"}
classifiers = [
  "Development Status :: 4 - Beta",
  "Intended Audience :: Developers",
  "Intended Audience :: Science/Research",
  "License :: OSI Approved :: Apache Software License",
  "Natural Language :: English",
  "Operating System :: OS Independent",
  "Programming Language :: Python :: 3",
  "Programming Language :: Python :: 3.9",
  "Programming Language :: Python :: 3.10",
  "Programming Language :: Python :: 3.11",
  "Programming Language :: Python :: 3.12",
  "Programming Language :: Python :: 3 :: Only",
  "Topic :: Scientific/Engineering :: Atmospheric Science",
  "Topic :: Scientific/Engineering :: Hydrology",
  "Typing :: Typed"
]
dynamic = ["description", "version"]
dependencies = [
  "boltons >=20.1",
  "bottleneck >=1.3.1",
  # cf-xarray is differently named on conda-forge
  "cf-xarray >=0.9.3",
  "cftime >=1.4.1",
  "click >=8.1",
  "dask[array] >=2.6",
  "filelock >=3.14.0",
  "jsonpickle >=3.1.0",
  "numba >=0.54.1",
  "numpy >=1.20.0",
  "packaging >=24.0",
  "pandas >=2.2",
  "pint >=0.18",
<<<<<<< HEAD
  "platformdirs >=3.2",
  "pyarrow >=10.0.1", # Strongly encouraged for pandas v2.2.0+
=======
  "pyarrow >=15.0.0", # Strongly encouraged for pandas v2.2.0+
>>>>>>> 9d5333f9
  "pyyaml >=6.0.1",
  "scikit-learn >=0.21.3",
  "scipy >=1.9.0",
  "statsmodels >=0.14.2",
  "xarray >=2023.11.0",
  "yamale >=5.0.0"
]

[project.optional-dependencies]
dev = [
  # Dev tools and testing
  "black[jupyter] ==24.8.0",
  "blackdoc ==0.3.9",
  "bump-my-version ==0.26.0",
  "codespell ==2.3.0",
  "coverage[toml] >=7.5.0",
  "coveralls >=4.0.0",
  "deptry ==0.20.0",
  "flake8 >=7.1.1",
  "flake8-rst-docstrings >=0.3.0",
  "h5netcdf>=1.3.0",
  "ipython",
  "isort ==5.13.2",
  "mypy >=1.10.0",
  "nbconvert <7.14", # Pinned due to directive errors in sphinx. See: https://github.com/jupyter/nbconvert/issues/2092
  "nbqa >=1.8.2",
  "nbval >=0.11.0",
  "pandas-stubs >=2.2",
  "pip >=24.0",
  "pooch >=1.8.0",
  "pre-commit >=3.7",
  "pylint >=3.2.4",
  "pytest >=8.0.0",
  "pytest-cov >=5.0.0",
  "pytest-socket >=0.6.0",
  "pytest-xdist[psutil] >=3.2",
  "ruff >=0.5.6",
  "tokenize-rt >=5.2.0",
  "tox >=4.17.0",
  # "tox-conda",  # Will be added when a tox@v4.0+ compatible plugin is released.
  "vulture ==2.11",
  "xdoctest >=1.1.5",
  "yamllint ==1.35.1"
]
docs = [
  # Documentation and examples
  "distributed >=2.0",
  "furo >=2023.9.10",
  "ipykernel",
  "matplotlib",
  "nbsphinx",
  "nc-time-axis >=1.4.1",
  "pooch >=1.8.0",
  "pybtex >=0.24.0",
  "sphinx >=7.0.0",
  "sphinx-autobuild >=2024.4.16",
  "sphinx-autodoc-typehints",
  "sphinx-codeautolink",
  "sphinx-copybutton",
  "sphinx-mdinclude",
  "sphinxcontrib-bibtex",
  "sphinxcontrib-svg2pdfconverter[Cairosvg]"
]
extras = ["fastnanquantile >=0.0.2", "POT >=0.9.4"]
all = ["xclim[dev]", "xclim[docs]", "xclim[extras]"]

[project.scripts]
xclim = "xclim.cli:cli"

[project.urls]
"Homepage" = "https://xclim.readthedocs.io/"
"Source" = "https://github.com/Ouranosinc/xclim/"
"Changelog" = "https://xclim.readthedocs.io/en/stable/history.html"
"Issue tracker" = "https://github.com/Ouranosinc/xclim/issues"
"About Ouranos" = "https://www.ouranos.ca/en/"

[tool]

[tool.black]
target-version = [
  "py39",
  "py310",
  "py311",
  "py312"
]

[tool.bumpversion]
<<<<<<< HEAD
current_version = "0.52.2"
=======
current_version = "0.52.1-dev.5"
>>>>>>> 9d5333f9
commit = true
commit_args = "--no-verify"
tag = false
allow_dirty = false
parse = "(?P<major>\\d+)\\.(?P<minor>\\d+)\\.(?P<patch>\\d+)(\\-(?P<release>[a-z]+)(\\.(?P<build>\\d+)))?"
serialize = [
  "{major}.{minor}.{patch}-{release}.{build}",
  "{major}.{minor}.{patch}"
]

[[tool.bumpversion.files]]
filename = "xclim/__init__.py"
search = "__version__ = \"{current_version}\""
replace = "__version__ = \"{new_version}\""

[tool.bumpversion.parts.build]
independent = false

[tool.bumpversion.parts.release]
optional_value = "release"
values = [
  "dev",
  "release"
]

[tool.codespell]
skip = 'xclim/data/*.json,docs/_build,docs/notebooks/xclim_training/*.ipynb,docs/references.bib,__pycache__,*.gz,*.nc,*.png,*.svg,*.whl'
ignore-words-list = "absolue,astroid,bloc,bui,callendar,degreee,environnement,hanel,inferrable,lond,nam,nd,ot,ressources,socio-economic,sie,vas"

[tool.coverage.run]
relative_files = true
omit = ["tests/*.py", "src/xclim/testing/conftest.py"]

[tool.deptry]
extend_exclude = ["docs"]
ignore_notebooks = true
pep621_dev_dependency_groups = ["all", "dev", "docs"]

[tool.deptry.package_module_name_map]
"scikit-learn" = "sklearn"
"pyyaml" = "yaml"
"POT" = "ot"

[tool.deptry.per_rule_ignores]
DEP001 = ["SBCK"]
DEP002 = ["bottleneck", "h5netcdf", "pyarrow"]
DEP004 = ["matplotlib", "pooch", "pytest", "pytest_socket"]

[tool.flit.sdist]
include = [
  "AUTHORS.rst",
  "CHANGELOG.rst",
  "CI/requirements_upstream.txt",
  "CITATION.cff",
  "CONTRIBUTING.rst",
  "LICENSE",
  "Makefile",
  "README.rst",
  "docs/**/*.gif",
  "docs/**/*.jpg",
  "docs/**/*.png",
  "docs/**/*.rst",
  "docs/Makefile",
  "docs/conf.py",
  "docs/make.bat",
  "docs/notebooks/_finder.py",
  "tests/**/*.py",
  "tests/**/*.txt",
  "tox.ini",
  "xclim/**/*.json",
  "xclim/**/*.py",
  "xclim/**/*.txt",
  "xclim/**/*.yml"
]
exclude = [
  "**/*.py[co]",
  "**/__pycache__",
  ".*",
  "CI/requirements_ci.txt",
  "docs/_*",
  "docs/modules.rst",
  "docs/paper/*",
  "docs/xclim*.rst",
  "pylintrc"
]

[tool.isort]
profile = "black"
py_version = 39
append_only = true
add_imports = "from __future__ import annotations"

[tool.mypy]
python_version = 3.9
show_error_codes = true
warn_return_any = true
warn_unused_configs = true
plugins = ["numpy.typing.mypy_plugin"]

[[tool.mypy.overrides]]
module = [
  "boltons.*",
  "cftime.*",
  "jsonpickle.*",
  "numba.*",
  "pytest_socket.*",
  "SBCK.*",
  "scipy.*",
  "sklearn.*",
  "statsmodels.*",
  "yamale.*",
  "yaml.*"
]
ignore_missing_imports = true

[tool.pytest.ini_options]
addopts = [
  "--verbose",
  "--color=yes",
  "--numprocesses=0",
  "--maxprocesses=8",
  "--dist=worksteal"
]
norecursedirs = ["docs/notebooks/*"]
filterwarnings = ["ignore::UserWarning"]
testpaths = [
  "tests"
]
doctest_optionflags = ["NORMALIZE_WHITESPACE", "IGNORE_EXCEPTION_DETAIL", "NUMBER", "ELLIPSIS"]
markers = [
  "slow: marks tests as slow (deselect with '-m \"not slow\"')",
  "requires_docs: mark tests that can only be run with documentation present (deselect with '-m \"not requires_docs\"')",
  "requires_internet: mark tests that require internet access (deselect with '-m \"not requires_internet\"')"
]

[tool.ruff]
src = ["xclim"]
line-length = 150
target-version = "py39"
exclude = [
  ".git",
  "build",
  ".eggs"
]
extend-include = [
  "*.ipynb" # Include notebooks
]

[tool.ruff.format]
line-ending = "auto"

[tool.ruff.lint]
exclude = [
  "docs/notebooks/xclim_training/*.ipynb"
]
extend-select = [
  "RUF022" # unsorted-dunder-all
]
ignore = [
  "D205", # blank-line-after-summary
  "D400", # ends-in-period
  "D401" # non-imperative-mood
]
preview = true
select = [
  "C90", # mccabe-complexity
  "D", # docstrings
  "E", # pycodestyle errors
  "F", # pyflakes
  "N802", # invalid-function-name
  "S", # bandit
  "W" # pycodestyle warnings
]

[tool.ruff.lint.flake8-bandit]
check-typed-exception = true

[tool.ruff.lint.flake8-import-conventions.aliases]
"matplotlib.pyplot" = "plt"
"xclim.indices" = "xci"
numpy = "np"
pandas = "pd"
scipy = "sp"
xarray = "xr"

[tool.ruff.lint.isort]
known-first-party = ["xclim"]
case-sensitive = true
detect-same-package = false
lines-after-imports = 2
no-lines-before = ["future", "standard-library"]

[tool.ruff.lint.mccabe]
max-complexity = 20

[tool.ruff.lint.per-file-ignores]
"docs/*.py" = ["D100", "D101", "D102", "D103"]
"docs/notebooks/*.ipynb" = ["E225", "E226", "E231"]
"tests/**/*test*.py" = ["D100", "D101", "D102", "D103", "N802", "S101"]
"xclim/**/__init__.py" = ["F401", "F403"]
"xclim/core/indicator.py" = ["D214", "D405", "D406", "D407", "D411"]
"xclim/core/locales.py" = ["E501", "W505"]
"xclim/core/missing" = ["D103"]
"xclim/indices/_agro.py" = ["E501"]
"xclim/indices/fire/_cffwis.py" = ["D103"]
"xclim/sdba/utils.py" = ["D103"]

[tool.ruff.lint.pycodestyle]
max-doc-length = 180

[tool.ruff.lint.pydocstyle]
convention = "numpy"

[tool.vulture]
exclude = []
ignore_decorators = ["@pytest.fixture"]
ignore_names = []
min_confidence = 90
paths = ["xclim", "tests"]
sort_by_size = true<|MERGE_RESOLUTION|>--- conflicted
+++ resolved
@@ -48,12 +48,7 @@
   "packaging >=24.0",
   "pandas >=2.2",
   "pint >=0.18",
-<<<<<<< HEAD
-  "platformdirs >=3.2",
   "pyarrow >=10.0.1", # Strongly encouraged for pandas v2.2.0+
-=======
-  "pyarrow >=15.0.0", # Strongly encouraged for pandas v2.2.0+
->>>>>>> 9d5333f9
   "pyyaml >=6.0.1",
   "scikit-learn >=0.21.3",
   "scipy >=1.9.0",
@@ -141,11 +136,7 @@
 ]
 
 [tool.bumpversion]
-<<<<<<< HEAD
 current_version = "0.52.2"
-=======
-current_version = "0.52.1-dev.5"
->>>>>>> 9d5333f9
 commit = true
 commit_args = "--no-verify"
 tag = false
